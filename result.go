--- conflicted
+++ resolved
@@ -131,16 +131,11 @@
 }
 
 // Free the result
-<<<<<<< HEAD
-func (r *Result) Free() (err os.Error) {
+func (r *Result) Free() (err error) {
 	if r.s != nil {
 		err = r.s.FreeResult()
 	} else {
 		err = r.c.FreeResult()
 	}
-=======
-func (r *Result) Free() (err error) {
-	err = r.c.FreeResult()
->>>>>>> a4d75c71
 	return
 }