--- conflicted
+++ resolved
@@ -256,14 +256,10 @@
                 if err != nil {
                         panic("Invalid string for floating point conversion")
                 }
-<<<<<<< HEAD
-        default:
-=======
         case nil:
                 f = 0.0
         default:
                 fmt.Printf("type: %v\n", t)
->>>>>>> 48c6254c
                 panic("Not a floating point type")
         }
         return
