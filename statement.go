// GoMySQL - A MySQL client library for Go
//
// Copyright 2010-2011 Phil Bayfield. All rights reserved.
// Use of this source code is governed by a BSD-style
// license that can be found in the LICENSE file.
package mysql

import (
<<<<<<< HEAD
	//        "runtime/debug"
	//        "fmt"

=======
>>>>>>> 2ec90bd1
	"reflect"
	"strconv"
)

// Prepared statement struct
type Statement struct {
	// Client pointer
	c *Client

	// Statement status flags
	prepared      bool
	preparedSql   string
	paramsBound   bool
	paramsRebound bool

	// Statement id
	statementId uint32

	// Params
	paramCount uint16
	paramType  [][]byte
	paramData  [][]byte

	// Columns (fields)
	columnCount uint64

	// Result
	AffectedRows uint64
	LastInsertId uint64
	Warnings     uint16
	result       *Result
	resultParams []interface{}
}

// Prepare new statement
<<<<<<< HEAD
func (s *Statement) Prepare(sql string) error {
	var err error
=======
func (s *Statement) Prepare(sql string) (err error) {
>>>>>>> 2ec90bd1
	// Auto reconnect
	defer func() {
		if err != nil && s.c.checkNet(err) && s.c.Reconnect {
			s.c.log(1, "!!! Lost connection to server !!!")
			s.c.connected = false
			err = s.c.reconnect()
			if err == nil {
				err = s.Prepare(sql)
			}
		}
	}()
	// Log prepare
	s.c.log(1, "=== Begin prepare '%s' ===", sql)
	// Pre-run checks
	if !s.c.checkConn() || s.checkResult() {
		return &ClientError{CR_COMMANDS_OUT_OF_SYNC, CR_COMMANDS_OUT_OF_SYNC_STR}
	}
	// Reset client
	s.reset()
	// Send close command
	err = s.c.command(COM_STMT_PREPARE, sql)
	if err != nil {
		return err
	}
	// Read result from server
	s.c.sequence++
	_, err = s.getResult(PACKET_PREPARE_OK | PACKET_ERROR)
	if err != nil {
		return err
	}
	// Read param packets
	if s.paramCount > 0 {
		for {
			s.c.sequence++
<<<<<<< HEAD
			eof, err := s.getResult(PACKET_PARAM | PACKET_EOF)
			if err != nil {
				return err
=======
			eof, _err := s.getResult(PACKET_PARAM | PACKET_EOF)
			if _err != nil {
				return _err
>>>>>>> 2ec90bd1
			}
			if eof {
				break
			}
		}
	}
	// Read field packets
	if s.columnCount > 0 {
		err = s.getFields()
		if err != nil {
			return err
		}
	}
	// Statement is preapred
	s.prepared = true
	s.preparedSql = sql
	return nil
}

// Get number of params
func (s *Statement) ParamCount() uint16 {
	return s.paramCount
}

// Bind params
func (s *Statement) BindParams(params ...interface{}) (err error) {
	// Check prepared
	if !s.prepared {
		return &ClientError{CR_NO_PREPARE_STMT, CR_NO_PREPARE_STMT_STR}
	}
	// Check number of params is correct
	if len(params) != int(s.paramCount) {
		return &ClientError{CR_INVALID_PARAMETER_NO, CR_INVALID_PARAMETER_NO_STR}
	}
	// Reset params
	s.paramType = [][]byte{}
	s.paramData = [][]byte{}
	// Convert params into bytes
	for k, param := range params {
		// Temp vars
		var t FieldType
		var d []byte
		// Switch on type
		switch p := param.(type) {
		// Nil
		case nil:
			t = FIELD_TYPE_NULL
		// Int
		case int:
			if strconv.IntSize == 32 {
				t = FIELD_TYPE_LONG
			} else {
				t = FIELD_TYPE_LONGLONG
			}
			d = itob(p)
		// Uint
		case uint:
			if strconv.IntSize == 32 {
				t = FIELD_TYPE_LONG
			} else {
				t = FIELD_TYPE_LONGLONG
			}
			d = uitob(p)
		// Int8
		case int8:
			t = FIELD_TYPE_TINY
			d = []byte{byte(p)}
		// Uint8
		case uint8:
			t = FIELD_TYPE_TINY
			d = []byte{p}
		// Int16
		case int16:
			t = FIELD_TYPE_SHORT
			d = i16tob(p)
		// Uint16
		case uint16:
			t = FIELD_TYPE_SHORT
			d = ui16tob(p)
		// Int32
		case int32:
			t = FIELD_TYPE_LONG
			d = i32tob(p)
		// Uint32
		case uint32:
			t = FIELD_TYPE_LONG
			d = ui32tob(p)
		// Int64
		case int64:
			t = FIELD_TYPE_LONGLONG
			d = i64tob(p)
		// Uint64
		case uint64:
			t = FIELD_TYPE_LONGLONG
			d = ui64tob(p)
		// Float32
		case float32:
			t = FIELD_TYPE_FLOAT
			d = f32tob(p)
		// Float64
		case float64:
			t = FIELD_TYPE_DOUBLE
			d = f64tob(p)
		// String
		case string:
			t = FIELD_TYPE_STRING
			d = lcbtob(uint64(len(p)))
			d = append(d, []byte(p)...)
		// Byte array
		case []byte:
			t = FIELD_TYPE_BLOB
			d = lcbtob(uint64(len(p)))
			d = append(d, p...)
		// Other types
		default:
			return &ClientError{CR_UNSUPPORTED_PARAM_TYPE, s.c.fmtError(CR_UNSUPPORTED_PARAM_TYPE_STR, reflect.ValueOf(param).Type(), k)}
		}
		// Append values
		s.paramType = append(s.paramType, []byte{byte(t), 0x0})
		s.paramData = append(s.paramData, d)
	}
	// Flag params as bound
	s.paramsBound = true
	s.paramsRebound = true
	return
}

// Send long data
func (s *Statement) SendLongData(num int, data []byte) (err error) {
	// Auto reconnect
	defer func() {
		err = s.c.simpleReconnect(err)
	}()
	// Log send long data
	s.c.log(1, "=== Begin send long data ===")
	// Check prepared
	if !s.prepared {
		return &ClientError{CR_NO_PREPARE_STMT, CR_NO_PREPARE_STMT_STR}
	}
	// Pre-run checks
	if !s.c.checkConn() || s.checkResult() {
		return &ClientError{CR_COMMANDS_OUT_OF_SYNC, CR_COMMANDS_OUT_OF_SYNC_STR}
	}
	// Reset client
	s.reset()
	// Data position (if data is longer than max packet length
	pos := 0
	// Send data
	for {
		// Construct packet
		p := &packetLongData{
			command:     uint8(COM_STMT_SEND_LONG_DATA),
			statementId: s.statementId,
			paramNumber: uint16(num),
		}
		// Add protocol and sequence
		p.protocol = s.c.protocol
		p.sequence = s.c.sequence
		// Add data
		if len(data[pos:]) > MAX_PACKET_SIZE-12 {
			p.data = data[pos : MAX_PACKET_SIZE-12]
			pos += MAX_PACKET_SIZE - 12
		} else {
			p.data = data[pos:]
			pos += len(data[pos:])
		}
		// Write packet
		err = s.c.w.writePacket(p)
		if err != nil {
			return
		}
		// Log write success
		s.c.log(1, "[%d] Sent long data packet", p.sequence)
		// Check if all data sent
		if pos == len(data) {
			break
		}
		// Increment sequence
		s.c.sequence++
	}
	return
}

// Execute
func (s *Statement) Execute() (err error) {
	// Auto reconnect
	defer func() {
		if err != nil && s.c.checkNet(err) && s.c.Reconnect {
			s.c.log(1, "!!! Lost connection to server !!!")
			s.c.connected = false
			err = s.c.reconnect()
			if err == nil {
				err = s.Prepare(s.preparedSql)
				if err == nil {
					err = s.Execute()
				}
			}
		}
	}()
	// Log execute
	s.c.log(1, "=== Begin execute ===")
	// Check prepared
	if !s.prepared {
		return &ClientError{CR_NO_PREPARE_STMT, CR_NO_PREPARE_STMT_STR}
	}
	// Check params bound
	if s.paramCount > 0 && !s.paramsBound {
		return &ClientError{CR_PARAMS_NOT_BOUND, CR_PARAMS_NOT_BOUND_STR}
	}
	// Pre-run checks
	if !s.c.checkConn() || s.checkResult() {
		return &ClientError{CR_COMMANDS_OUT_OF_SYNC, CR_COMMANDS_OUT_OF_SYNC_STR}
	}
	// Reset client
	s.reset()
	// Construct packet
	p := &packetExecute{
		command:        byte(COM_STMT_EXECUTE),
		statementId:    s.statementId,
		flags:          byte(CURSOR_TYPE_NO_CURSOR),
		iterationCount: 1,
		nullBitMap:     s.getNullBitMap(),
		paramType:      s.paramType,
		paramData:      s.paramData,
	}
	// Add protocol and sequence
	p.protocol = s.c.protocol
	p.sequence = s.c.sequence
	// Add rebound flag
	if s.paramsRebound {
		p.newParamsBound = byte(1)
	}
	// Write packet
	err = s.c.w.writePacket(p)
	if err != nil {
		return
	}
	// Log write success
	s.c.log(1, "[%d] Sent execute packet", p.sequence)
	// Read result from server
	s.c.sequence++
	_, err = s.getResult(PACKET_OK | PACKET_ERROR | PACKET_RESULT)
	if err != nil || s.result == nil {
		return
	}
	// Store fields
	err = s.getFields()
	// Unflag params rebound
	s.paramsRebound = false
	return
}

// Get field count
func (s *Statement) FieldCount() uint64 {
	if s.checkResult() {
		return s.result.fieldCount
	}
	return 0
}

// Fetch the next field
func (s *Statement) FetchColumn() *Field {
	if s.checkResult() {
		// Check if all fields have been fetched
		if s.result.fieldPos < uint64(len(s.result.fields)) {
			// Increment and return current field
			s.result.fieldPos++
			return s.result.fields[s.result.fieldPos-1]
		}
	}
	return nil
}

// Fetch all fields
func (s *Statement) FetchColumns() []*Field {
	if s.checkResult() {
		return s.result.fields
	}
	return nil
}

// Bind result
func (s *Statement) BindResult(params ...interface{}) (err error) {
	s.resultParams = params
	return
}

// Get row count
func (s *Statement) RowCount() uint64 {
	// Stored mode
	if s.checkResult() && s.result.mode == RESULT_STORED {
		return uint64(len(s.result.rows))
	}
	return 0
}

<<<<<<< HEAD
// Fetch next row
=======
// Fetch next row 
>>>>>>> 2ec90bd1
func (s *Statement) Fetch() (eof bool, err error) {
	// Auto reconnect
	defer func() {
		err = s.c.simpleReconnect(err)
	}()
	// Log fetch
	s.c.log(1, "=== Begin fetch ===")
	// Check prepared
	if !s.prepared {
		return false, &ClientError{CR_NO_PREPARE_STMT, CR_NO_PREPARE_STMT_STR}
	}
	// Check result
	if !s.checkResult() {
		return false, &ClientError{CR_NO_RESULT_SET, CR_NO_RESULT_SET_STR}
	}
	var row Row
	// Check result mode
	switch s.result.mode {
	// Used or unused result (needs fetching)
	case RESULT_UNUSED, RESULT_USED:
		s.result.mode = RESULT_USED
		if s.result.allRead == true {
			return true, nil
		}
		eof, err := s.getRow()
		if err != nil {
			return false, err
		}
		if eof {
			s.result.allRead = true
			return true, nil
		}
		row = s.result.rows[0]
	// Stored result
	case RESULT_STORED:
		if s.result.rowPos >= uint64(len(s.result.rows)) {
			return true, nil
		}
		row = s.result.rows[s.result.rowPos]
		s.result.rowPos++
	}
	// Recover possible errors from type conversion
	defer func() {
		if e := recover(); e != nil {
			// fmt.Printf("recovered error: %s\n", e)
			// fmt.Printf("stack: %s\n", debug.Stack())
			err = &ClientError{CR_UNKNOWN_ERROR, CR_UNKNOWN_ERROR_STR}
			return
		}
	}()

	// Iterate bound params and assign from row (partial set quicker this way)
	for k, v := range s.resultParams {
		switch t := v.(type) {
		// Integer types
		case *int:
			*t = int(atoui64(row[k]))
		case *uint:
			*t = uint(atoui64(row[k]))
		case *int8:
			*t = int8(atoui64(row[k]))
		case *uint8:
			*t = uint8(atoui64(row[k]))
		case *int16:
			*t = int16(atoui64(row[k]))
		case *uint16:
			*t = uint16(atoui64(row[k]))
		case *int32:
			*t = int32(atoui64(row[k]))
		case *uint32:
			*t = uint32(atoui64(row[k]))
		case *int64:
			*t = int64(atoui64(row[k]))
		case *uint64:
			*t = atoui64(row[k])
		// Floating point types
		case *float32:
			*t = float32(atof64(row[k]))
		case *float64:
			*t = atof64(row[k])
		// Byte slice, assertion
		case *[]byte:
			*t = row[k].([]byte)
		// Strings
		case *string:
			if row[k] == nil {
				*t = ""
			} else {
				*t = atos(row[k])
			}
		// Date/time, assertion
		case *Date:
			*t = row[k].(Date)
		case *Time:
			*t = row[k].(Time)
		case *DateTime:
			*t = row[k].(DateTime)
		}
	}
	return
}

// Use result
func (s *Statement) UseResult() (*Result, os.Error) {
	// Log use result
	s.c.log(1, "=== Begin use result ===")
	// Check prepared
	if !s.prepared {
		return nil, &ClientError{CR_NO_PREPARE_STMT, CR_NO_PREPARE_STMT_STR}
	}
	// Check result
	if !s.checkResult() {
		return nil, &ClientError{CR_NO_RESULT_SET, CR_NO_RESULT_SET_STR}
	}
	// Check if result already used/stored
	if s.result.mode != RESULT_UNUSED {
		return nil, &ClientError{CR_COMMANDS_OUT_OF_SYNC, CR_COMMANDS_OUT_OF_SYNC_STR}
	}
	s.result.mode = RESULT_USED
	s.result.s = s // tell the result that we own it
	return s.result, nil
}

// Store result
func (s *Statement) StoreResult() (err error) {
	// Auto reconnect
	defer func() {
		err = s.c.simpleReconnect(err)
	}()
	// Log store result
	s.c.log(1, "=== Begin store result ===")
	// Check prepared
	if !s.prepared {
		return &ClientError{CR_NO_PREPARE_STMT, CR_NO_PREPARE_STMT_STR}
	}
	// Check if result already used/stored
	if s.result.mode != RESULT_UNUSED {
		return &ClientError{CR_COMMANDS_OUT_OF_SYNC, CR_COMMANDS_OUT_OF_SYNC_STR}
	}
	// Set storage mode
	s.result.mode = RESULT_STORED
	// Store all rows
	err = s.getAllRows()
	if err != nil {
		return
	}
	s.result.allRead = true
	return
}

// Free result
func (s *Statement) FreeResult() (err error) {
	// Auto reconnect
	defer func() {
		err = s.c.simpleReconnect(err)
	}()
	// Log free result
	s.c.log(1, "=== Begin free result ===")
	// Check prepared
	if !s.prepared {
		return &ClientError{CR_NO_PREPARE_STMT, CR_NO_PREPARE_STMT_STR}
	}
	// Check result
	if !s.checkResult() {
		return &ClientError{CR_NO_RESULT_SET, CR_NO_RESULT_SET_STR}
	}
	// Free the current result set
	s.freeAll(false)
	return
}

// More results
func (s *Statement) MoreResults() bool {
	return s.c.MoreResults()
}

// Next result
func (s *Statement) NextResult() (more bool, err error) {
	// Auto reconnect
	defer func() {
		err = s.c.simpleReconnect(err)
	}()
	// Log next result
	s.c.log(1, "=== Begin next result ===")
	// Check prepared
	if !s.prepared {
		return false, &ClientError{CR_NO_PREPARE_STMT, CR_NO_PREPARE_STMT_STR}
	}
	// Pre-run checks
	if !s.c.checkConn() || s.checkResult() {
		return false, &ClientError{CR_COMMANDS_OUT_OF_SYNC, CR_COMMANDS_OUT_OF_SYNC_STR}
	}
	// Check for more results
	more = s.MoreResults()
	if !more {
		return
	}
	// Read result from server
	s.c.sequence++
	_, err = s.getResult(PACKET_OK | PACKET_ERROR | PACKET_RESULT)
	if err != nil || s.result == nil {
		return
	}
	// Store fields
	err = s.getFields()
	return
}

// Reset statement
func (s *Statement) Reset() (err error) {
	// Auto reconnect
	defer func() {
		err = s.c.simpleReconnect(err)
	}()
	// Log next result
	s.c.log(1, "=== Begin reset statement ===")
	// Check prepared
	if !s.prepared {
		return &ClientError{CR_NO_PREPARE_STMT, CR_NO_PREPARE_STMT_STR}
	}
	// Pre-run checks
	if !s.c.checkConn() {
		return &ClientError{CR_COMMANDS_OUT_OF_SYNC, CR_COMMANDS_OUT_OF_SYNC_STR}
	}
	// Free any results
	if s.checkResult() {
		err = s.freeAll(true)
	}
	// Reset client
	s.reset()
	// Send command
	err = s.c.command(COM_STMT_RESET, s.statementId)
	if err != nil {
		return
	}
	// Read result from server
	s.c.sequence++
	_, err = s.getResult(PACKET_OK | PACKET_ERROR)
	return
}

// Close statement
func (s *Statement) Close() (err error) {
	// Auto reconnect
	defer func() {
		err = s.c.simpleReconnect(err)
	}()
	// Log next result
	s.c.log(1, "=== Begin close statement ===")
	// Check prepared
	if !s.prepared {
		return &ClientError{CR_NO_PREPARE_STMT, CR_NO_PREPARE_STMT_STR}
	}
	// Pre-run checks
	if !s.c.checkConn() || s.checkResult() {
		return &ClientError{CR_COMMANDS_OUT_OF_SYNC, CR_COMMANDS_OUT_OF_SYNC_STR}
	}
	// Reset client
	s.reset()
	// Send command
	err = s.c.command(COM_STMT_RESET, s.statementId)
	return
}

// Reset the statement
func (s *Statement) reset() {
	s.AffectedRows = 0
	s.LastInsertId = 0
	s.Warnings = 0
	s.result = nil
	s.c.reset()
}

// Check if a result exists
func (s *Statement) checkResult() bool {
	if s.result != nil {
		return true
	}
	return false
}

// Get null bit map
func (s *Statement) getNullBitMap() (nbm []byte) {
	nbm = make([]byte, (s.paramCount+7)/8)
	bm := uint64(0)
	// Check if params are null (nil)
	for i := uint16(0); i < s.paramCount; i++ {
		if s.paramType[i][0] == byte(FIELD_TYPE_NULL) {
			bm += 1 << uint(i)
		}
	}
	// Convert the uint64 value into bytes
	for i := 0; i < len(nbm); i++ {
		nbm[i] = byte(bm >> uint(i*8))
	}
	return
}

// Get all result fields
<<<<<<< HEAD
func (s *Statement) getFields() error {
	// Loop till EOF
	for {
		s.c.sequence++
		eof, err := s.getResult(PACKET_FIELD | PACKET_EOF)
		if err != nil {
			return err
=======
func (s *Statement) getFields() (err error) {
	// Loop till EOF
	for {
		s.c.sequence++
		eof, _err := s.getResult(PACKET_FIELD | PACKET_EOF)
		if _err != nil {
			return _err
>>>>>>> 2ec90bd1
		}
		if eof {
			break
		}
	}
	return nil
}

// Get next row for a result
func (s *Statement) getRow() (eof bool, err error) {
	// Check for a valid result
	if s.result == nil {
		return false, &ClientError{CR_NO_RESULT_SET, CR_NO_RESULT_SET_STR}
	}
	// Read next row packet or EOF
	s.c.sequence++
	eof, err = s.getResult(PACKET_ROW_BINARY | PACKET_EOF)
	return
}

// Get all rows for the result
<<<<<<< HEAD
func (s *Statement) getAllRows() error {
=======
func (s *Statement) getAllRows() (error) {
>>>>>>> 2ec90bd1
	for {
		eof, err := s.getRow()
		if err != nil {
			return err
		}
		if eof {
			break
		}
	}
	return nil
}

// Get result
func (s *Statement) getResult(types packetType) (eof bool, err error) {
	// Log read result
	s.c.log(1, "Reading result packet from server")
	// Get result packet
	pr, err := s.c.r.readPacket(types)
	if err != nil {
		return
	}
	// Process result packet
	switch p := pr.(type) {
	default:
		err = &ClientError{CR_UNKNOWN_ERROR, CR_UNKNOWN_ERROR_STR}
	case *packetOK:
		err = handleOK(p, s.c, &s.AffectedRows, &s.LastInsertId, &s.Warnings)
	case *packetError:
		err = handleError(p, s.c)
	case *packetEOF:
		eof = true
		err = handleEOF(p, s.c)
	case *packetPrepareOK:
		err = handlePrepareOK(p, s.c, s)
	case *packetParameter:
		err = handleParam(p, s.c)
	case *packetField:
		err = handleField(p, s.c, s.result)
	case *packetResultSet:
		s.result = &Result{c: s.c}
		err = handleResultSet(p, s.c, s.result)
	case *packetRowBinary:
		err = handleBinaryRow(p, s.c, s.result)
	}
	return
}

// Free any result sets waiting to be read
func (s *Statement) freeAll(next bool) (err error) {
	// Check for unread rows
	if !s.result.allRead {
		// Read all rows
		err = s.getAllRows()
		if err != nil {
			return
		}
	}
	// Unset the result
	s.result = nil
	// Check for next result
	if next {
		for {
			// Check if more results exist
			if !s.c.MoreResults() {
				break
			}
			// Get next result
			s.c.sequence++
			_, err = s.getResult(PACKET_OK | PACKET_ERROR | PACKET_RESULT)
			if err != nil {
				return
			}
			if s.result == nil {
				continue
			}
			// Set result mode to RESULT_FREE
			s.result.mode = RESULT_FREE
			// Read fields
			err = s.getFields()
			if err != nil {
				return
			}
			// Read rows
			err = s.getAllRows()
			if err != nil {
				return
			}
		}
	}
	return
}<|MERGE_RESOLUTION|>--- conflicted
+++ resolved
@@ -6,12 +6,6 @@
 package mysql
 
 import (
-<<<<<<< HEAD
-	//        "runtime/debug"
-	//        "fmt"
-
-=======
->>>>>>> 2ec90bd1
 	"reflect"
 	"strconv"
 )
@@ -47,12 +41,8 @@
 }
 
 // Prepare new statement
-<<<<<<< HEAD
 func (s *Statement) Prepare(sql string) error {
 	var err error
-=======
-func (s *Statement) Prepare(sql string) (err error) {
->>>>>>> 2ec90bd1
 	// Auto reconnect
 	defer func() {
 		if err != nil && s.c.checkNet(err) && s.c.Reconnect {
@@ -87,15 +77,9 @@
 	if s.paramCount > 0 {
 		for {
 			s.c.sequence++
-<<<<<<< HEAD
-			eof, err := s.getResult(PACKET_PARAM | PACKET_EOF)
-			if err != nil {
-				return err
-=======
 			eof, _err := s.getResult(PACKET_PARAM | PACKET_EOF)
 			if _err != nil {
-				return _err
->>>>>>> 2ec90bd1
+				return err
 			}
 			if eof {
 				break
@@ -392,11 +376,7 @@
 	return 0
 }
 
-<<<<<<< HEAD
 // Fetch next row
-=======
-// Fetch next row 
->>>>>>> 2ec90bd1
 func (s *Statement) Fetch() (eof bool, err error) {
 	// Auto reconnect
 	defer func() {
@@ -696,7 +676,6 @@
 }
 
 // Get all result fields
-<<<<<<< HEAD
 func (s *Statement) getFields() error {
 	// Loop till EOF
 	for {
@@ -704,15 +683,6 @@
 		eof, err := s.getResult(PACKET_FIELD | PACKET_EOF)
 		if err != nil {
 			return err
-=======
-func (s *Statement) getFields() (err error) {
-	// Loop till EOF
-	for {
-		s.c.sequence++
-		eof, _err := s.getResult(PACKET_FIELD | PACKET_EOF)
-		if _err != nil {
-			return _err
->>>>>>> 2ec90bd1
 		}
 		if eof {
 			break
@@ -734,11 +704,7 @@
 }
 
 // Get all rows for the result
-<<<<<<< HEAD
 func (s *Statement) getAllRows() error {
-=======
-func (s *Statement) getAllRows() (error) {
->>>>>>> 2ec90bd1
 	for {
 		eof, err := s.getRow()
 		if err != nil {
