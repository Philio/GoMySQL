// GoMySQL - A MySQL client library for Go
//
// Copyright 2010-2011 Phil Bayfield. All rights reserved.
// Use of this source code is governed by a BSD-style
// license that can be found in the LICENSE file.
package mysql

import (
        //        "runtime/debug"
        //        "fmt"
        "os"
        "reflect"
        "strconv"
)

// Prepared statement struct
type Statement struct {
        // Client pointer
        c       *Client

        // Statement status flags
        prepared      bool
        preparedSql   string
        paramsBound   bool
        paramsRebound bool

        // Statement id
        statementId uint32

        // Params
        paramCount uint16
        paramType  [][]byte
        paramData  [][]byte

        // Columns (fields)
        columnCount uint64

        // Result
        AffectedRows uint64
        LastInsertId uint64
        Warnings     uint16
        result       *Result
        resultParams []interface{}
}

// Prepare new statement
func (s *Statement) Prepare(sql string) (err os.Error) {
        // Auto reconnect
        defer func() {
                if err != nil && s.c.checkNet(err) && s.c.Reconnect {
                        s.c.log(1, "!!! Lost connection to server !!!")
                        s.c.connected = false
                        err = s.c.reconnect()
                        if err == nil {
                                err = s.Prepare(sql)
                        }
                }
        }()
        // Log prepare
        s.c.log(1, "=== Begin prepare '%s' ===", sql)
        // Pre-run checks
        if !s.c.checkConn() || s.checkResult() {
                return &ClientError{CR_COMMANDS_OUT_OF_SYNC, CR_COMMANDS_OUT_OF_SYNC_STR}
        }
        // Reset client
        s.reset()
        // Send close command
        err = s.c.command(COM_STMT_PREPARE, sql)
        if err != nil {
                return
        }
        // Read result from server
        s.c.sequence++
        _, err = s.getResult(PACKET_PREPARE_OK | PACKET_ERROR)
        if err != nil {
                return
        }
        // Read param packets
        if s.paramCount > 0 {
                for {
                        s.c.sequence++
                        eof, err := s.getResult(PACKET_PARAM | PACKET_EOF)
                        if err != nil {
                                return
                        }
                        if eof {
                                break
                        }
                }
        }
        // Read field packets
        if s.columnCount > 0 {
                err = s.getFields()
                if err != nil {
                        return
                }
        }
        // Statement is preapred
        s.prepared = true
        s.preparedSql = sql
        return
}

// Get number of params
func (s *Statement) ParamCount() uint16 {
        return s.paramCount
}

// Bind params
func (s *Statement) BindParams(params ...interface{}) (err os.Error) {
        // Check prepared
        if !s.prepared {
                return &ClientError{CR_NO_PREPARE_STMT, CR_NO_PREPARE_STMT_STR}
        }
        // Check number of params is correct
        if len(params) != int(s.paramCount) {
                return &ClientError{CR_INVALID_PARAMETER_NO, CR_INVALID_PARAMETER_NO_STR}
        }
        // Reset params
        s.paramType = [][]byte{}
        s.paramData = [][]byte{}
        // Convert params into bytes
        for k, param := range params {
                // Temp vars
                var t FieldType
                var d []byte
                // Switch on type
                switch param.(type) {
                // Nil
                case nil:
                        t = FIELD_TYPE_NULL
                // Int
                case int:
                        if strconv.IntSize == 32 {
                                t = FIELD_TYPE_LONG
                        } else {
                                t = FIELD_TYPE_LONGLONG
                        }
                        d = itob(param.(int))
                // Uint
                case uint:
                        if strconv.IntSize == 32 {
                                t = FIELD_TYPE_LONG
                        } else {
                                t = FIELD_TYPE_LONGLONG
                        }
                        d = uitob(param.(uint))
                // Int8
                case int8:
                        t = FIELD_TYPE_TINY
                        d = []byte{byte(param.(int8))}
                // Uint8
                case uint8:
                        t = FIELD_TYPE_TINY
                        d = []byte{param.(uint8)}
                // Int16
                case int16:
                        t = FIELD_TYPE_SHORT
                        d = i16tob(param.(int16))
                // Uint16
                case uint16:
                        t = FIELD_TYPE_SHORT
                        d = ui16tob(param.(uint16))
                // Int32
                case int32:
                        t = FIELD_TYPE_LONG
                        d = i32tob(param.(int32))
                // Uint32
                case uint32:
                        t = FIELD_TYPE_LONG
                        d = ui32tob(param.(uint32))
                // Int64
                case int64:
                        t = FIELD_TYPE_LONGLONG
                        d = i64tob(param.(int64))
                // Uint64
                case uint64:
                        t = FIELD_TYPE_LONGLONG
                        d = ui64tob(param.(uint64))
                // Float32
                case float32:
                        t = FIELD_TYPE_FLOAT
                        d = f32tob(param.(float32))
                // Float64
                case float64:
                        t = FIELD_TYPE_DOUBLE
                        d = f64tob(param.(float64))
                // String
                case string:
                        t = FIELD_TYPE_STRING
                        d = lcbtob(uint64(len(param.(string))))
                        d = append(d, []byte(param.(string))...)
                // Byte array
                case []byte:
                        t = FIELD_TYPE_BLOB
                        d = lcbtob(uint64(len(param.([]byte))))
                        d = append(d, param.([]byte)...)
                // Other types
                default:
                        return &ClientError{CR_UNSUPPORTED_PARAM_TYPE, s.c.fmtError(CR_UNSUPPORTED_PARAM_TYPE_STR, reflect.ValueOf(param).Type(), k)}
                }
                // Append values
                s.paramType = append(s.paramType, []byte{byte(t), 0x0})
                s.paramData = append(s.paramData, d)
        }
        // Flag params as bound
        s.paramsBound = true
        s.paramsRebound = true
        return
}

// Send long data
func (s *Statement) SendLongData(num int, data []byte) (err os.Error) {
        // Auto reconnect
        defer func() {
                err = s.c.simpleReconnect(err)
        }()
        // Log send long data
        s.c.log(1, "=== Begin send long data ===")
        // Check prepared
        if !s.prepared {
                return &ClientError{CR_NO_PREPARE_STMT, CR_NO_PREPARE_STMT_STR}
        }
        // Pre-run checks
        if !s.c.checkConn() || s.checkResult() {
                return &ClientError{CR_COMMANDS_OUT_OF_SYNC, CR_COMMANDS_OUT_OF_SYNC_STR}
        }
        // Reset client
        s.reset()
        // Data position (if data is longer than max packet length
        pos := 0
        // Send data
        for {
                // Construct packet
                p := &packetLongData{
                        command:     uint8(COM_STMT_SEND_LONG_DATA),
                        statementId: s.statementId,
                        paramNumber: uint16(num),
                }
                // Add protocol and sequence
                p.protocol = s.c.protocol
                p.sequence = s.c.sequence
                // Add data
                if len(data[pos:]) > MAX_PACKET_SIZE-12 {
                        p.data = data[pos : MAX_PACKET_SIZE-12]
                        pos += MAX_PACKET_SIZE - 12
                } else {
                        p.data = data[pos:]
                        pos += len(data[pos:])
                }
                // Write packet
                err = s.c.w.writePacket(p)
                if err != nil {
                        return
                }
                // Log write success
                s.c.log(1, "[%d] Sent long data packet", p.sequence)
                // Check if all data sent
                if pos == len(data) {
                        break
                }
                // Increment sequence
                s.c.sequence++
        }
        return
}

// Execute
func (s *Statement) Execute() (err os.Error) {
        // Auto reconnect
        defer func() {
                if err != nil && s.c.checkNet(err) && s.c.Reconnect {
                        s.c.log(1, "!!! Lost connection to server !!!")
                        s.c.connected = false
                        err = s.c.reconnect()
                        if err == nil {
                                err = s.Prepare(s.preparedSql)
                                if err == nil {
                                        err = s.Execute()
                                }
                        }
                }
        }()
        // Log execute
        s.c.log(1, "=== Begin execute ===")
        // Check prepared
        if !s.prepared {
                return &ClientError{CR_NO_PREPARE_STMT, CR_NO_PREPARE_STMT_STR}
        }
        // Check params bound
        if s.paramCount > 0 && !s.paramsBound {
                return &ClientError{CR_PARAMS_NOT_BOUND, CR_PARAMS_NOT_BOUND_STR}
        }
        // Pre-run checks
        if !s.c.checkConn() || s.checkResult() {
                return &ClientError{CR_COMMANDS_OUT_OF_SYNC, CR_COMMANDS_OUT_OF_SYNC_STR}
        }
        // Reset client
        s.reset()
        // Construct packet
        p := &packetExecute{
                command:        byte(COM_STMT_EXECUTE),
                statementId:    s.statementId,
                flags:          byte(CURSOR_TYPE_NO_CURSOR),
                iterationCount: 1,
                nullBitMap:     s.getNullBitMap(),
                paramType:      s.paramType,
                paramData:      s.paramData,
        }
        // Add protocol and sequence
        p.protocol = s.c.protocol
        p.sequence = s.c.sequence
        // Add rebound flag
        if s.paramsRebound {
                p.newParamsBound = byte(1)
        }
        // Write packet
        err = s.c.w.writePacket(p)
        if err != nil {
                return
        }
        // Log write success
        s.c.log(1, "[%d] Sent execute packet", p.sequence)
        // Read result from server
        s.c.sequence++
        _, err = s.getResult(PACKET_OK | PACKET_ERROR | PACKET_RESULT)
        if err != nil || s.result == nil {
                return
        }
        // Store fields
        err = s.getFields()
        // Unflag params rebound
        s.paramsRebound = false
        return
}

// Get field count
func (s *Statement) FieldCount() uint64 {
        if s.checkResult() {
                return s.result.fieldCount
        }
        return 0
}

// Fetch the next field
func (s *Statement) FetchColumn() *Field {
        if s.checkResult() {
                // Check if all fields have been fetched
                if s.result.fieldPos < uint64(len(s.result.fields)) {
                        // Increment and return current field
                        s.result.fieldPos++
                        return s.result.fields[s.result.fieldPos-1]
                }
        }
        return nil
}

// Fetch all fields
func (s *Statement) FetchColumns() []*Field {
        if s.checkResult() {
                return s.result.fields
        }
        return nil
}

// Bind result
func (s *Statement) BindResult(params ...interface{}) (err os.Error) {
        s.resultParams = params
        return
}

// Get row count
func (s *Statement) RowCount() uint64 {
        // Stored mode
        if s.checkResult() && s.result.mode == RESULT_STORED {
                return uint64(len(s.result.rows))
        }
        return 0
}

// Fetch next row
func (s *Statement) Fetch() (eof bool, err os.Error) {
        // Auto reconnect
        defer func() {
                err = s.c.simpleReconnect(err)
        }()
        // Log fetch
        s.c.log(1, "=== Begin fetch ===")
        // Check prepared
        if !s.prepared {
                return false, &ClientError{CR_NO_PREPARE_STMT, CR_NO_PREPARE_STMT_STR}
        }
        // Check result
        if !s.checkResult() {
                return false, &ClientError{CR_NO_RESULT_SET, CR_NO_RESULT_SET_STR}
        }
        var row Row
        // Check result mode
        switch s.result.mode {
        // Used or unused result (needs fetching)
        case RESULT_UNUSED, RESULT_USED:
                s.result.mode = RESULT_USED
                if s.result.allRead == true {
                        return true, nil
                }
                eof, err := s.getRow()
                if err != nil {
                        return false, err
                }
                if eof {
                        s.result.allRead = true
                        return true, nil
                }
                row = s.result.rows[0]
        // Stored result
        case RESULT_STORED:
                if s.result.rowPos >= uint64(len(s.result.rows)) {
                        return true, nil
                }
                row = s.result.rows[s.result.rowPos]
                s.result.rowPos++
        }
        // Recover possible errors from type conversion
        defer func() {
                if e := recover(); e != nil {
                        // fmt.Printf("recovered error: %s\n", e)
                        // fmt.Printf("stack: %s\n", debug.Stack())
                        err = &ClientError{CR_UNKNOWN_ERROR, CR_UNKNOWN_ERROR_STR}
                        return
                }
        }()

        // Iterate bound params and assign from row (partial set quicker this way)
        for k, v := range s.resultParams {
                switch t := v.(type) {
                // Integer types
                case *int:
                        *t = int(atoui64(row[k]))
                case *uint:
                        *t = uint(atoui64(row[k]))
                case *int8:
                        *t = int8(atoui64(row[k]))
                case *uint8:
                        *t = uint8(atoui64(row[k]))
                case *int16:
                        *t = int16(atoui64(row[k]))
                case *uint16:
                        *t = uint16(atoui64(row[k]))
                case *int32:
                        *t = int32(atoui64(row[k]))
                case *uint32:
                        *t = uint32(atoui64(row[k]))
                case *int64:
                        *t = int64(atoui64(row[k]))
                case *uint64:
                        *t = atoui64(row[k])
                // Floating point types
                case *float32:
                        *t = float32(atof64(row[k]))
                case *float64:
                        *t = atof64(row[k])
                // Byte slice, assertion
                case *[]byte:
                        *t = row[k].([]byte)
                // Strings
                case *string:
                        if row[k] == nil {
                                *t = ""
                        } else {
                                *t = atos(row[k])
                        }
                // Date/time, assertion
                case *Date:
                        *t = row[k].(Date)
                case *Time:
                        *t = row[k].(Time)
                case *DateTime:
                        *t = row[k].(DateTime)
                }
        }
        return
}

// Store result
func (s *Statement) StoreResult() (err os.Error) {
        // Auto reconnect
        defer func() {
                err = s.c.simpleReconnect(err)
        }()
        // Log store result
        s.c.log(1, "=== Begin store result ===")
        // Check prepared
        if !s.prepared {
                return &ClientError{CR_NO_PREPARE_STMT, CR_NO_PREPARE_STMT_STR}
        }
        // Check if result already used/stored
        if s.result.mode != RESULT_UNUSED {
                return &ClientError{CR_COMMANDS_OUT_OF_SYNC, CR_COMMANDS_OUT_OF_SYNC_STR}
        }
        // Set storage mode
        s.result.mode = RESULT_STORED
        // Store all rows
        err = s.getAllRows()
        if err != nil {
                return
        }
        s.result.allRead = true
        return
}

// Free result
func (s *Statement) FreeResult() (err os.Error) {
        // Auto reconnect
        defer func() {
                err = s.c.simpleReconnect(err)
        }()
        // Log free result
        s.c.log(1, "=== Begin free result ===")
        // Check prepared
        if !s.prepared {
                return &ClientError{CR_NO_PREPARE_STMT, CR_NO_PREPARE_STMT_STR}
        }
        // Check result
        if !s.checkResult() {
                return &ClientError{CR_NO_RESULT_SET, CR_NO_RESULT_SET_STR}
        }
        // Free the current result set
        s.freeAll(false)
        return
}

// More results
func (s *Statement) MoreResults() bool {
        return s.c.MoreResults()
}

// Next result
func (s *Statement) NextResult() (more bool, err os.Error) {
        // Auto reconnect
        defer func() {
                err = s.c.simpleReconnect(err)
        }()
        // Log next result
        s.c.log(1, "=== Begin next result ===")
        // Check prepared
        if !s.prepared {
                return false, &ClientError{CR_NO_PREPARE_STMT, CR_NO_PREPARE_STMT_STR}
        }
        // Pre-run checks
        if !s.c.checkConn() || s.checkResult() {
                return false, &ClientError{CR_COMMANDS_OUT_OF_SYNC, CR_COMMANDS_OUT_OF_SYNC_STR}
        }
        // Check for more results
        more = s.MoreResults()
        if !more {
                return
        }
        // Read result from server
        s.c.sequence++
        _, err = s.getResult(PACKET_OK | PACKET_ERROR | PACKET_RESULT)
        if err != nil || s.result == nil {
                return
        }
        // Store fields
        err = s.getFields()
        return
}

// Reset statement
func (s *Statement) Reset() (err os.Error) {
        // Auto reconnect
        defer func() {
                err = s.c.simpleReconnect(err)
        }()
        // Log next result
        s.c.log(1, "=== Begin reset statement ===")
        // Check prepared
        if !s.prepared {
                return &ClientError{CR_NO_PREPARE_STMT, CR_NO_PREPARE_STMT_STR}
        }
        // Pre-run checks
        if !s.c.checkConn() {
                return &ClientError{CR_COMMANDS_OUT_OF_SYNC, CR_COMMANDS_OUT_OF_SYNC_STR}
        }
        // Free any results
        if s.checkResult() {
                err = s.freeAll(true)
        }
        // Reset client
        s.reset()
        // Send command
        err = s.c.command(COM_STMT_RESET, s.statementId)
        if err != nil {
                return
        }
        // Read result from server
        s.c.sequence++
        _, err = s.getResult(PACKET_OK | PACKET_ERROR)
        return
}

// Close statement
func (s *Statement) Close() (err os.Error) {
<<<<<<< HEAD
	// Auto reconnect
	defer func() {
		err = s.c.simpleReconnect(err)
	}()
	// Log next result
	s.c.log(1, "=== Begin close statement ===")
	// Check prepared
	if !s.prepared {
		return &ClientError{CR_NO_PREPARE_STMT, CR_NO_PREPARE_STMT_STR}
	}
	// Pre-run checks
	if !s.c.checkConn() || s.checkResult() {
		return &ClientError{CR_COMMANDS_OUT_OF_SYNC, CR_COMMANDS_OUT_OF_SYNC_STR}
	}
	// Reset client
	s.reset()
	// Send command
	err = s.c.command(COM_STMT_CLOSE, s.statementId)
	return
=======
        // Auto reconnect
        defer func() {
                err = s.c.simpleReconnect(err)
        }()
        // Log next result
        s.c.log(1, "=== Begin close statement ===")
        // Check prepared
        if !s.prepared {
                return &ClientError{CR_NO_PREPARE_STMT, CR_NO_PREPARE_STMT_STR}
        }
        // Pre-run checks
        if !s.c.checkConn() || s.checkResult() {
                return &ClientError{CR_COMMANDS_OUT_OF_SYNC, CR_COMMANDS_OUT_OF_SYNC_STR}
        }
        // Reset client
        s.reset()
        // Send command
        err = s.c.command(COM_STMT_RESET, s.statementId)
        return
>>>>>>> 844e6585
}

// Reset the statement
func (s *Statement) reset() {
        s.AffectedRows = 0
        s.LastInsertId = 0
        s.Warnings = 0
        s.result = nil
        s.c.reset()
}

// Check if a result exists
func (s *Statement) checkResult() bool {
        if s.result != nil {
                return true
        }
        return false
}

// Get null bit map
func (s *Statement) getNullBitMap() (nbm []byte) {
        nbm = make([]byte, (s.paramCount+7)/8)
        bm := uint64(0)
        // Check if params are null (nil)
        for i := uint16(0); i < s.paramCount; i++ {
                if s.paramType[i][0] == byte(FIELD_TYPE_NULL) {
                        bm += 1 << uint(i)
                }
        }
        // Convert the uint64 value into bytes
        for i := 0; i < len(nbm); i++ {
                nbm[i] = byte(bm >> uint(i*8))
        }
        return
}

// Get all result fields
func (s *Statement) getFields() (err os.Error) {
        // Loop till EOF
        for {
                s.c.sequence++
                eof, err := s.getResult(PACKET_FIELD | PACKET_EOF)
                if err != nil {
                        return
                }
                if eof {
                        break
                }
        }
        return
}

// Get next row for a result
func (s *Statement) getRow() (eof bool, err os.Error) {
        // Check for a valid result
        if s.result == nil {
                return false, &ClientError{CR_NO_RESULT_SET, CR_NO_RESULT_SET_STR}
        }
        // Read next row packet or EOF
        s.c.sequence++
        eof, err = s.getResult(PACKET_ROW_BINARY | PACKET_EOF)
        return
}

// Get all rows for the result
func (s *Statement) getAllRows() (err os.Error) {
        for {
                eof, err := s.getRow()
                if err != nil {
                        return
                }
                if eof {
                        break
                }
        }
        return
}

// Get result
func (s *Statement) getResult(types packetType) (eof bool, err os.Error) {
        // Log read result
        s.c.log(1, "Reading result packet from server")
        // Get result packet
        p, err := s.c.r.readPacket(types)
        if err != nil {
                return
        }
        // Process result packet
        switch p.(type) {
        default:
                err = &ClientError{CR_UNKNOWN_ERROR, CR_UNKNOWN_ERROR_STR}
        case *packetOK:
                err = handleOK(p.(*packetOK), s.c, &s.AffectedRows, &s.LastInsertId, &s.Warnings)
        case *packetError:
                err = handleError(p.(*packetError), s.c)
        case *packetEOF:
                eof = true
                err = handleEOF(p.(*packetEOF), s.c)
        case *packetPrepareOK:
                err = handlePrepareOK(p.(*packetPrepareOK), s.c, s)
        case *packetParameter:
                err = handleParam(p.(*packetParameter), s.c)
        case *packetField:
                err = handleField(p.(*packetField), s.c, s.result)
        case *packetResultSet:
                s.result = &Result{c: s.c}
                err = handleResultSet(p.(*packetResultSet), s.c, s.result)
        case *packetRowBinary:
                err = handleBinaryRow(p.(*packetRowBinary), s.c, s.result)
        }
        return
}

// Free any result sets waiting to be read
func (s *Statement) freeAll(next bool) (err os.Error) {
        // Check for unread rows
        if !s.result.allRead {
                // Read all rows
                err = s.getAllRows()
                if err != nil {
                        return
                }
        }
        // Unset the result
        s.result = nil
        // Check for next result
        if next {
                for {
                        // Check if more results exist
                        if !s.c.MoreResults() {
                                break
                        }
                        // Get next result
                        s.c.sequence++
                        _, err = s.getResult(PACKET_OK | PACKET_ERROR | PACKET_RESULT)
                        if err != nil {
                                return
                        }
                        if s.result == nil {
                                continue
                        }
                        // Set result mode to RESULT_FREE
                        s.result.mode = RESULT_FREE
                        // Read fields
                        err = s.getFields()
                        if err != nil {
                                return
                        }
                        // Read rows
                        err = s.getAllRows()
                        if err != nil {
                                return
                        }
                }
        }
        return
}<|MERGE_RESOLUTION|>--- conflicted
+++ resolved
@@ -601,7 +601,6 @@
 
 // Close statement
 func (s *Statement) Close() (err os.Error) {
-<<<<<<< HEAD
 	// Auto reconnect
 	defer func() {
 		err = s.c.simpleReconnect(err)
@@ -620,28 +619,10 @@
 	s.reset()
 	// Send command
 	err = s.c.command(COM_STMT_CLOSE, s.statementId)
+
+        // XXX release had this command instead of CLOSE above...
+        // err = s.c.command(COM_STMT_RESET, s.statementId)
 	return
-=======
-        // Auto reconnect
-        defer func() {
-                err = s.c.simpleReconnect(err)
-        }()
-        // Log next result
-        s.c.log(1, "=== Begin close statement ===")
-        // Check prepared
-        if !s.prepared {
-                return &ClientError{CR_NO_PREPARE_STMT, CR_NO_PREPARE_STMT_STR}
-        }
-        // Pre-run checks
-        if !s.c.checkConn() || s.checkResult() {
-                return &ClientError{CR_COMMANDS_OUT_OF_SYNC, CR_COMMANDS_OUT_OF_SYNC_STR}
-        }
-        // Reset client
-        s.reset()
-        // Send command
-        err = s.c.command(COM_STMT_RESET, s.statementId)
-        return
->>>>>>> 844e6585
 }
 
 // Reset the statement
