// GoMySQL - A MySQL client library for Go
//
// Copyright 2010-2011 Phil Bayfield. All rights reserved.
// Use of this source code is governed by a BSD-style
// license that can be found in the LICENSE file.
package mysql

import "strconv"

// OK packet handler
func handleOK(p *packetOK, c *Client, a, i *uint64, w *uint16) (err error) {
	// Log OK result
	c.log(1, "[%d] Received OK packet", p.sequence)
	// Check sequence
	err = c.checkSequence(p.sequence)
	if err != nil {
		return
	}
	// Store packet data
	*a = p.affectedRows
	*i = p.insertId
	*w = p.warningCount
	c.serverStatus = ServerStatus(p.serverStatus)
	// Full logging [level 3]
	if c.LogLevel > 2 {
		c.logStatus()
	}
	return
}

// Error packet handler
func handleError(p *packetError, c *Client) (err error) {
	// Log error result
	c.log(1, "[%d] Received error packet", p.sequence)
	// Check sequence
	err = c.checkSequence(p.sequence)
	if err != nil {
		return
	}
	// Check and unset more results flag
	// @todo maybe serverStatus should just be zeroed?
	if c.MoreResults() {
		c.serverStatus ^= SERVER_MORE_RESULTS_EXISTS
	}
	// Return error
<<<<<<< HEAD
	return &ServerError{Errno(p.errno), ErrorMsg(p.error)}
=======
	return &ServerError{Errno(p.errno), Errstr(p.error)}
>>>>>>> 2ec90bd1
}

// EOF packet handler
func handleEOF(p *packetEOF, c *Client) (err error) {
	// Log EOF result
	c.log(1, "[%d] Received EOF packet", p.sequence)
	// Check sequence
	err = c.checkSequence(p.sequence)
	if err != nil {
		return
	}
	// Store packet data
	if p.useStatus {
		c.serverStatus = ServerStatus(p.serverStatus)
		// Full logging [level 3]
		if c.LogLevel > 2 {
			c.logStatus()
		}
	}
	return
}

// Result set packet handler
func handleResultSet(p *packetResultSet, c *Client, r *Result) (err error) {
	// Log error result
	c.log(1, "[%d] Received result set packet", p.sequence)
	// Check sequence
	err = c.checkSequence(p.sequence)
	if err != nil {
		return
	}
	// Assign field count
	r.fieldCount = p.fieldCount
	return
}

// Field packet handler
func handleField(p *packetField, c *Client, r *Result) (err error) {
	// Log field result
	c.log(1, "[%d] Received field packet", p.sequence)
	// Check sequence
	err = c.checkSequence(p.sequence)
	if err != nil {
		return
	}
	// Check if packet needs to be stored
	if r == nil || r.mode == RESULT_FREE {
		return
	}
	// Apppend new field
	r.fields = append(r.fields, &Field{
		Database: p.database,
		Table:    p.table,
		Name:     p.name,
		Length:   p.length,
		Type:     FieldType(p.fieldType),
		Flags:    FieldFlag(p.flags),
		Decimals: p.decimals,
	})
	return
}

// Row packet hander
func handleRow(p *packetRowData, c *Client, r *Result) (err error) {
	// Log field result
	c.log(1, "[%d] Received row packet", p.sequence)
	// Check sequence
	err = c.checkSequence(p.sequence)
	if err != nil {
		return
	}
	// Check if there is a result set
	if r == nil || r.mode == RESULT_FREE {
		return
	}
	// Basic type conversion
	var row []interface{}
	var field interface{}
	// Iterate fields to get types
	for i, f := range r.fields {
		// Check null
<<<<<<< HEAD
		if p.row[i].IsNull() {
=======
		if len(p.row[i].([]byte)) == 0 {
>>>>>>> 2ec90bd1
			field = nil
		} else {
			switch f.Type {
			// Signed/unsigned ints
			case FIELD_TYPE_TINY, FIELD_TYPE_SHORT, FIELD_TYPE_YEAR, FIELD_TYPE_INT24, FIELD_TYPE_LONG, FIELD_TYPE_LONGLONG:
				if f.Flags&FLAG_UNSIGNED > 0 {
					field, err = strconv.ParseUint(string(p.row[i].([]byte)), 10, 64)
				} else {
					field, err = strconv.ParseInt(string(p.row[i].([]byte)), 10, 64)
				}
				if err != nil {
					return
				}
			// Floats and doubles
			case FIELD_TYPE_FLOAT, FIELD_TYPE_DOUBLE:
				field, err = strconv.ParseFloat(string(p.row[i].([]byte)), 64)
				if err != nil {
					return
				}
			// Strings
			case FIELD_TYPE_DECIMAL, FIELD_TYPE_NEWDECIMAL, FIELD_TYPE_VARCHAR, FIELD_TYPE_VAR_STRING, FIELD_TYPE_STRING:
				field = string(p.row[i].Data())
			// Anything else
			default:
				field = p.row[i].Data()
			}
		}
		// Add to row
		row = append(row, field)
	}
	// Stored result
	if r.mode == RESULT_STORED {
		// Cast and append the row
		r.rows = append(r.rows, Row(row))
	}
	// Used result
	if r.mode == RESULT_USED {
		// Only save 1 row, overwrite previous
		r.rows = []Row{Row(row)}
	}
	return
}

// Prepare OK packet handler
func handlePrepareOK(p *packetPrepareOK, c *Client, s *Statement) (err error) {
	// Log result
	c.log(1, "[%d] Received prepare OK packet", p.sequence)
	// Check sequence
	err = c.checkSequence(p.sequence)
	if err != nil {
		return
	}
	// Store packet data
	s.statementId = p.statementId
	s.paramCount = p.paramCount
	s.columnCount = uint64(p.columnCount)
	s.Warnings = p.warningCount
	return
}

// Parameter packet handler
func handleParam(p *packetParameter, c *Client) (err error) {
	// Log result
	c.log(1, "[%d] Received parameter packet", p.sequence)
	// Check sequence
	err = c.checkSequence(p.sequence)
	if err != nil {
		return
	}
	// @todo at some point implement this properly if any versions of MySQL are doing so
	return
}

// Binary row packet handler
<<<<<<< HEAD
func handleBinaryRow(p *packetRowBinary, c *Client, r *Result) error {
=======
func handleBinaryRow(p *packetRowBinary, c *Client, r *Result) (err error) {
>>>>>>> 2ec90bd1
	// Log binary row result
	c.log(1, "[%d] Received binary row packet", p.sequence)
	// Check sequence
	err := c.checkSequence(p.sequence)
	if err != nil {
		return err
	}
	// Check if there is a result set
	if r == nil || r.mode == RESULT_FREE {
		return nil
	}
	// Read data into fields
	var row []interface{}
	var field interface{}
	// Get null bit map
	nc := (r.fieldCount + 9) / 8
	nbm := p.data[1 : nc+1]
	pos := nc + 1
	for i, f := range r.fields {
		// Check if field is null
		posByte := (i + 2) / 8
		posBit := i - (posByte * 8) + 2
		if nbm[posByte]&(1<<uint8(posBit)) != 0 {
			field = nil
			// PC:  this is necessary to add the field to the row slice
			row = append(row, field)
			continue
		}
		// Otherwise use field type
		switch f.Type {
		// Tiny int (8 bit int unsigned or signed)
		case FIELD_TYPE_TINY:
			if f.Flags&FLAG_UNSIGNED > 0 {
				field = uint64(p.data[pos])
			} else {
				field = int64(p.data[pos])
			}
			pos++
		// Small int (16 bit int unsigned or signed)
		case FIELD_TYPE_SHORT, FIELD_TYPE_YEAR:
			if f.Flags&FLAG_UNSIGNED > 0 {
				field = uint64(btoui16(p.data[pos : pos+2]))
			} else {
				field = int64(btoi16(p.data[pos : pos+2]))
			}
			pos += 2
		// Int (32 bit int unsigned or signed) and medium int which is actually in int32 format
		case FIELD_TYPE_LONG, FIELD_TYPE_INT24:
			if f.Flags&FLAG_UNSIGNED > 0 {
				field = uint64(btoui32(p.data[pos : pos+4]))
			} else {
				field = int64(btoi32(p.data[pos : pos+4]))
			}
			pos += 4
		// Big int (64 bit int unsigned or signed)
		case FIELD_TYPE_LONGLONG:
			if f.Flags&FLAG_UNSIGNED > 0 {
				field = btoui64(p.data[pos : pos+8])
			} else {
				field = btoi64(p.data[pos : pos+8])
			}
			pos += 8
		// Floats (Single precision floating point, 32 bit signed)
		case FIELD_TYPE_FLOAT:
			field = btof32(p.data[pos : pos+4])
			pos += 4
		// Double (Double precision floating point, 64 bit signed)
		case FIELD_TYPE_DOUBLE:
			field = btof64(p.data[pos : pos+8])
			pos += 8
		// Bit, decimal, strings, blobs etc, all length coded binary strings
		case FIELD_TYPE_BIT, FIELD_TYPE_DECIMAL, FIELD_TYPE_NEWDECIMAL, FIELD_TYPE_VARCHAR,
			FIELD_TYPE_TINY_BLOB, FIELD_TYPE_MEDIUM_BLOB, FIELD_TYPE_LONG_BLOB, FIELD_TYPE_BLOB,
			FIELD_TYPE_VAR_STRING, FIELD_TYPE_STRING, FIELD_TYPE_GEOMETRY:
<<<<<<< HEAD
			num, n, err := btolcb(p.data[pos:])
			if err != nil {
				return err
=======
			num, n, _err := btolcb(p.data[pos:])
			if _err != nil {
				return _err
>>>>>>> 2ec90bd1
			}
			field = p.data[pos+uint64(n) : pos+uint64(n)+num]
			pos += uint64(n) + num
		// Date (From libmysql/libmysql.c read_binary_datetime)
		case FIELD_TYPE_DATE:
<<<<<<< HEAD
			num, n, err := btolcb(p.data[pos:])
			if err != nil {
				return err
=======
			num, n, _err := btolcb(p.data[pos:])
			if _err != nil {
				return _err
>>>>>>> 2ec90bd1
			}
			// New date
			d := Date{}
			// Check zero
			if num == 0 {
				field = d
				pos++
				break
			}
			// Year 2 bytes
			d.Year = btoui16(p.data[pos+uint64(n) : pos+uint64(n)+2])
			// Month 1 byte
			d.Month = p.data[pos+uint64(n)+2]
			// Day 1 byte
			d.Day = p.data[pos+uint64(n)+3]
			field = d
			pos += uint64(n) + num
		// Time  (From libmysql/libmysql.c read_binary_time)
		case FIELD_TYPE_TIME:
<<<<<<< HEAD
			num, n, err := btolcb(p.data[pos:])
			if err != nil {
				return err
=======
			num, n, _err := btolcb(p.data[pos:])
			if _err != nil {
				return _err
>>>>>>> 2ec90bd1
			}
			// New time
			t := Time{}
			// Default zero values
			if num == 0 {
				field = t
				pos++
				break
			}
			// Hour 1 byte
			t.Hour = p.data[pos+6]
			// Minute 1 byte
			t.Minute = p.data[pos+7]
			// Second 1 byte
			t.Second = p.data[pos+8]
			field = t
			pos += uint64(n) + num
		// Datetime/Timestamp (From libmysql/libmysql.c read_binary_datetime)
		case FIELD_TYPE_TIMESTAMP, FIELD_TYPE_DATETIME:
<<<<<<< HEAD
			num, n, err := btolcb(p.data[pos:])
			if err != nil {
				return err
=======
			num, n, _err := btolcb(p.data[pos:])
			if _err != nil {
				return _err
>>>>>>> 2ec90bd1
			}
			// New datetime
			d := DateTime{}
			// Check zero
			if num == 0 {
				field = d
				pos++
				break
			}
			// Year 2 bytes
			d.Year = btoui16(p.data[pos+uint64(n) : pos+uint64(n)+2])
			// Month 1 byte
			d.Month = p.data[pos+uint64(n)+2]
			// Day 1 byte
			d.Day = p.data[pos+uint64(n)+3]
                        if uint64(len(p.data)) > pos+uint64(n)+4 {
                                // Hour 1 byte
                                d.Hour = p.data[pos+uint64(n)+4]
                        }
                        if uint64(len(p.data)) > pos+uint64(n)+5 {
                                // Minute 1 byte
                                d.Minute = p.data[pos+uint64(n)+5]
                        }
                        if uint64(len(p.data)) > pos+uint64(n)+6 {
                                // Second 1 byte
                                d.Second = p.data[pos+uint64(n)+6]
                        }
			field = d
			pos += uint64(n) + num
		}
		// Add to row
		row = append(row, field)
	}
	// Stored result
	if r.mode == RESULT_STORED {
		// Cast and append the row
		r.rows = append(r.rows, Row(row))
	}
	// Used result
	if r.mode == RESULT_USED {
		// Only save 1 row, overwrite previous
		r.rows = []Row{Row(row)}
	}
	return nil
}<|MERGE_RESOLUTION|>--- conflicted
+++ resolved
@@ -43,11 +43,7 @@
 		c.serverStatus ^= SERVER_MORE_RESULTS_EXISTS
 	}
 	// Return error
-<<<<<<< HEAD
 	return &ServerError{Errno(p.errno), ErrorMsg(p.error)}
-=======
-	return &ServerError{Errno(p.errno), Errstr(p.error)}
->>>>>>> 2ec90bd1
 }
 
 // EOF packet handler
@@ -129,11 +125,7 @@
 	// Iterate fields to get types
 	for i, f := range r.fields {
 		// Check null
-<<<<<<< HEAD
 		if p.row[i].IsNull() {
-=======
-		if len(p.row[i].([]byte)) == 0 {
->>>>>>> 2ec90bd1
 			field = nil
 		} else {
 			switch f.Type {
@@ -208,11 +200,7 @@
 }
 
 // Binary row packet handler
-<<<<<<< HEAD
 func handleBinaryRow(p *packetRowBinary, c *Client, r *Result) error {
-=======
-func handleBinaryRow(p *packetRowBinary, c *Client, r *Result) (err error) {
->>>>>>> 2ec90bd1
 	// Log binary row result
 	c.log(1, "[%d] Received binary row packet", p.sequence)
 	// Check sequence
@@ -287,29 +275,17 @@
 		case FIELD_TYPE_BIT, FIELD_TYPE_DECIMAL, FIELD_TYPE_NEWDECIMAL, FIELD_TYPE_VARCHAR,
 			FIELD_TYPE_TINY_BLOB, FIELD_TYPE_MEDIUM_BLOB, FIELD_TYPE_LONG_BLOB, FIELD_TYPE_BLOB,
 			FIELD_TYPE_VAR_STRING, FIELD_TYPE_STRING, FIELD_TYPE_GEOMETRY:
-<<<<<<< HEAD
-			num, n, err := btolcb(p.data[pos:])
-			if err != nil {
-				return err
-=======
 			num, n, _err := btolcb(p.data[pos:])
 			if _err != nil {
-				return _err
->>>>>>> 2ec90bd1
+				return err
 			}
 			field = p.data[pos+uint64(n) : pos+uint64(n)+num]
 			pos += uint64(n) + num
 		// Date (From libmysql/libmysql.c read_binary_datetime)
 		case FIELD_TYPE_DATE:
-<<<<<<< HEAD
-			num, n, err := btolcb(p.data[pos:])
-			if err != nil {
-				return err
-=======
 			num, n, _err := btolcb(p.data[pos:])
 			if _err != nil {
-				return _err
->>>>>>> 2ec90bd1
+				return err
 			}
 			// New date
 			d := Date{}
@@ -329,15 +305,9 @@
 			pos += uint64(n) + num
 		// Time  (From libmysql/libmysql.c read_binary_time)
 		case FIELD_TYPE_TIME:
-<<<<<<< HEAD
-			num, n, err := btolcb(p.data[pos:])
-			if err != nil {
-				return err
-=======
 			num, n, _err := btolcb(p.data[pos:])
 			if _err != nil {
-				return _err
->>>>>>> 2ec90bd1
+				return err
 			}
 			// New time
 			t := Time{}
@@ -357,15 +327,9 @@
 			pos += uint64(n) + num
 		// Datetime/Timestamp (From libmysql/libmysql.c read_binary_datetime)
 		case FIELD_TYPE_TIMESTAMP, FIELD_TYPE_DATETIME:
-<<<<<<< HEAD
-			num, n, err := btolcb(p.data[pos:])
-			if err != nil {
-				return err
-=======
 			num, n, _err := btolcb(p.data[pos:])
 			if _err != nil {
-				return _err
->>>>>>> 2ec90bd1
+				return err
 			}
 			// New datetime
 			d := DateTime{}
