// GoMySQL - A MySQL client library for Go
//
// Copyright 2010-2011 Phil Bayfield. All rights reserved.
// Use of this source code is governed by a BSD-style
// license that can be found in the LICENSE file.
package mysql

import "strconv"

// OK packet handler
func handleOK(p *packetOK, c *Client, a, i *uint64, w *uint16) (err error) {
	// Log OK result
	c.log(1, "[%d] Received OK packet", p.sequence)
	// Check sequence
	err = c.checkSequence(p.sequence)
	if err != nil {
		return
	}
	// Store packet data
	*a = p.affectedRows
	*i = p.insertId
	*w = p.warningCount
	c.serverStatus = ServerStatus(p.serverStatus)
	// Full logging [level 3]
	if c.LogLevel > 2 {
		c.logStatus()
	}
	return
}

// Error packet handler
func handleError(p *packetError, c *Client) (err error) {
	// Log error result
	c.log(1, "[%d] Received error packet", p.sequence)
	// Check sequence
	err = c.checkSequence(p.sequence)
	if err != nil {
		return
	}
	// Check and unset more results flag
	// @todo maybe serverStatus should just be zeroed?
	if c.MoreResults() {
		c.serverStatus ^= SERVER_MORE_RESULTS_EXISTS
	}
	// Return error
	return &ServerError{Errno(p.errno), ErrorMsg(p.error)}
}

// EOF packet handler
func handleEOF(p *packetEOF, c *Client) (err error) {
	// Log EOF result
	c.log(1, "[%d] Received EOF packet", p.sequence)
	// Check sequence
	err = c.checkSequence(p.sequence)
	if err != nil {
		return
	}
	// Store packet data
	if p.useStatus {
		c.serverStatus = ServerStatus(p.serverStatus)
		// Full logging [level 3]
		if c.LogLevel > 2 {
			c.logStatus()
		}
	}
	return
}

// Result set packet handler
func handleResultSet(p *packetResultSet, c *Client, r *Result) (err error) {
	// Log error result
	c.log(1, "[%d] Received result set packet", p.sequence)
	// Check sequence
	err = c.checkSequence(p.sequence)
	if err != nil {
		return
	}
	// Assign field count
	r.fieldCount = p.fieldCount
	return
}

// Field packet handler
func handleField(p *packetField, c *Client, r *Result) (err error) {
	// Log field result
	c.log(1, "[%d] Received field packet", p.sequence)
	// Check sequence
	err = c.checkSequence(p.sequence)
	if err != nil {
		return
	}
	// Check if packet needs to be stored
	if r == nil || r.mode == RESULT_FREE {
		return
	}
	// Apppend new field
	r.fields = append(r.fields, &Field{
		Database: p.database,
		Table:    p.table,
		Name:     p.name,
		Length:   p.length,
		Type:     FieldType(p.fieldType),
		Flags:    FieldFlag(p.flags),
		Decimals: p.decimals,
	})
	return
}

// Row packet hander
func handleRow(p *packetRowData, c *Client, r *Result) (err error) {
	// Log field result
	c.log(1, "[%d] Received row packet", p.sequence)
	// Check sequence
	err = c.checkSequence(p.sequence)
	if err != nil {
		return
	}
	// Check if there is a result set
	if r == nil || r.mode == RESULT_FREE {
		return
	}
	// Basic type conversion
	var row []interface{}
	var field interface{}
	// Iterate fields to get types
	for i, f := range r.fields {
		// Check null
<<<<<<< HEAD
		if p.row[i].IsNull() {
=======
		if len(p.row[i].([]byte)) == 0 {
>>>>>>> a4d75c71
			field = nil
		} else {
			switch f.Type {
			// Signed/unsigned ints
			case FIELD_TYPE_TINY, FIELD_TYPE_SHORT, FIELD_TYPE_YEAR, FIELD_TYPE_INT24, FIELD_TYPE_LONG, FIELD_TYPE_LONGLONG:
				if f.Flags&FLAG_UNSIGNED > 0 {
<<<<<<< HEAD
					field, err = strconv.Atoui64(string(p.row[i].Data()))
				} else {
					field, err = strconv.Atoi64(string(p.row[i].Data()))
=======
					field, err = strconv.ParseUint(string(p.row[i].([]byte)), 10, 64)
				} else {
					field, err = strconv.ParseInt(string(p.row[i].([]byte)), 10, 64)
>>>>>>> a4d75c71
				}
				if err != nil {
					return
				}
			// Floats and doubles
			case FIELD_TYPE_FLOAT, FIELD_TYPE_DOUBLE:
<<<<<<< HEAD
				field, err = strconv.Atof64(string(p.row[i].Data()))
=======
				field, err = strconv.ParseFloat(string(p.row[i].([]byte)), 64)
>>>>>>> a4d75c71
				if err != nil {
					return
				}
			// Strings
			case FIELD_TYPE_DECIMAL, FIELD_TYPE_NEWDECIMAL, FIELD_TYPE_VARCHAR, FIELD_TYPE_VAR_STRING, FIELD_TYPE_STRING:
				field = string(p.row[i].Data())
			// Anything else
			default:
				field = p.row[i].Data()
			}
		}
		// Add to row
		row = append(row, field)
	}
	// Stored result
	if r.mode == RESULT_STORED {
		// Cast and append the row
		r.rows = append(r.rows, Row(row))
	}
	// Used result
	if r.mode == RESULT_USED {
		// Only save 1 row, overwrite previous
		r.rows = []Row{Row(row)}
	}
	return
}

// Prepare OK packet handler
func handlePrepareOK(p *packetPrepareOK, c *Client, s *Statement) (err error) {
	// Log result
	c.log(1, "[%d] Received prepare OK packet", p.sequence)
	// Check sequence
	err = c.checkSequence(p.sequence)
	if err != nil {
		return
	}
	// Store packet data
	s.statementId = p.statementId
	s.paramCount = p.paramCount
	s.columnCount = uint64(p.columnCount)
	s.Warnings = p.warningCount
	return
}

// Parameter packet handler
func handleParam(p *packetParameter, c *Client) (err error) {
	// Log result
	c.log(1, "[%d] Received parameter packet", p.sequence)
	// Check sequence
	err = c.checkSequence(p.sequence)
	if err != nil {
		return
	}
	// @todo at some point implement this properly if any versions of MySQL are doing so
	return
}

// Binary row packet handler
func handleBinaryRow(p *packetRowBinary, c *Client, r *Result) error {
	// Log binary row result
	c.log(1, "[%d] Received binary row packet", p.sequence)
	// Check sequence
	err := c.checkSequence(p.sequence)
	if err != nil {
		return err
	}
	// Check if there is a result set
	if r == nil || r.mode == RESULT_FREE {
		return nil
	}
	// Read data into fields
	var row []interface{}
	var field interface{}
	// Get null bit map
	nc := (r.fieldCount + 9) / 8
	nbm := p.data[1 : nc+1]
	pos := nc + 1
	for i, f := range r.fields {
		// Check if field is null
		posByte := (i + 2) / 8
		posBit := i - (posByte * 8) + 2
		if nbm[posByte]&(1<<uint8(posBit)) != 0 {
			field = nil
			// PC:  this is necessary to add the field to the row slice
			row = append(row, field)
			continue
		}
		// Otherwise use field type
		switch f.Type {
		// Tiny int (8 bit int unsigned or signed)
		case FIELD_TYPE_TINY:
			if f.Flags&FLAG_UNSIGNED > 0 {
				field = uint64(p.data[pos])
			} else {
				field = int64(p.data[pos])
			}
			pos++
		// Small int (16 bit int unsigned or signed)
		case FIELD_TYPE_SHORT, FIELD_TYPE_YEAR:
			if f.Flags&FLAG_UNSIGNED > 0 {
				field = uint64(btoui16(p.data[pos : pos+2]))
			} else {
				field = int64(btoi16(p.data[pos : pos+2]))
			}
			pos += 2
		// Int (32 bit int unsigned or signed) and medium int which is actually in int32 format
		case FIELD_TYPE_LONG, FIELD_TYPE_INT24:
			if f.Flags&FLAG_UNSIGNED > 0 {
				field = uint64(btoui32(p.data[pos : pos+4]))
			} else {
				field = int64(btoi32(p.data[pos : pos+4]))
			}
			pos += 4
		// Big int (64 bit int unsigned or signed)
		case FIELD_TYPE_LONGLONG:
			if f.Flags&FLAG_UNSIGNED > 0 {
				field = btoui64(p.data[pos : pos+8])
			} else {
				field = btoi64(p.data[pos : pos+8])
			}
			pos += 8
		// Floats (Single precision floating point, 32 bit signed)
		case FIELD_TYPE_FLOAT:
			field = btof32(p.data[pos : pos+4])
			pos += 4
		// Double (Double precision floating point, 64 bit signed)
		case FIELD_TYPE_DOUBLE:
			field = btof64(p.data[pos : pos+8])
			pos += 8
		// Bit, decimal, strings, blobs etc, all length coded binary strings
		case FIELD_TYPE_BIT, FIELD_TYPE_DECIMAL, FIELD_TYPE_NEWDECIMAL, FIELD_TYPE_VARCHAR,
			FIELD_TYPE_TINY_BLOB, FIELD_TYPE_MEDIUM_BLOB, FIELD_TYPE_LONG_BLOB, FIELD_TYPE_BLOB,
			FIELD_TYPE_VAR_STRING, FIELD_TYPE_STRING, FIELD_TYPE_GEOMETRY:
			num, n, err := btolcb(p.data[pos:])
			if err != nil {
				return err
			}
			field = p.data[pos+uint64(n) : pos+uint64(n)+num]
			pos += uint64(n) + num
		// Date (From libmysql/libmysql.c read_binary_datetime)
		case FIELD_TYPE_DATE:
			num, n, err := btolcb(p.data[pos:])
			if err != nil {
				return err
			}
			// New date
			d := Date{}
			// Check zero
			if num == 0 {
				field = d
				pos++
				break
			}
			// Year 2 bytes
			d.Year = btoui16(p.data[pos+uint64(n) : pos+uint64(n)+2])
			// Month 1 byte
			d.Month = p.data[pos+uint64(n)+2]
			// Day 1 byte
			d.Day = p.data[pos+uint64(n)+3]
			field = d
			pos += uint64(n) + num
		// Time  (From libmysql/libmysql.c read_binary_time)
		case FIELD_TYPE_TIME:
			num, n, err := btolcb(p.data[pos:])
			if err != nil {
				return err
			}
			// New time
			t := Time{}
			// Default zero values
			if num == 0 {
				field = t
				pos++
				break
			}
			// Hour 1 byte
			t.Hour = p.data[pos+6]
			// Minute 1 byte
			t.Minute = p.data[pos+7]
			// Second 1 byte
			t.Second = p.data[pos+8]
			field = t
			pos += uint64(n) + num
		// Datetime/Timestamp (From libmysql/libmysql.c read_binary_datetime)
		case FIELD_TYPE_TIMESTAMP, FIELD_TYPE_DATETIME:
			num, n, err := btolcb(p.data[pos:])
			if err != nil {
				return err
			}
			// New datetime
			d := DateTime{}
			// Check zero
			if num == 0 {
				field = d
				pos++
				break
			}
			// Year 2 bytes
			d.Year = btoui16(p.data[pos+uint64(n) : pos+uint64(n)+2])
			// Month 1 byte
			d.Month = p.data[pos+uint64(n)+2]
			// Day 1 byte
			d.Day = p.data[pos+uint64(n)+3]
                        if uint64(len(p.data)) > pos+uint64(n)+4 {
                                // Hour 1 byte
                                d.Hour = p.data[pos+uint64(n)+4]
                        }
                        if uint64(len(p.data)) > pos+uint64(n)+5 {
                                // Minute 1 byte
                                d.Minute = p.data[pos+uint64(n)+5]
                        }
                        if uint64(len(p.data)) > pos+uint64(n)+6 {
                                // Second 1 byte
                                d.Second = p.data[pos+uint64(n)+6]
                        }
			field = d
			pos += uint64(n) + num
		}
		// Add to row
		row = append(row, field)
	}
	// Stored result
	if r.mode == RESULT_STORED {
		// Cast and append the row
		r.rows = append(r.rows, Row(row))
	}
	// Used result
	if r.mode == RESULT_USED {
		// Only save 1 row, overwrite previous
		r.rows = []Row{Row(row)}
	}
	return nil
}<|MERGE_RESOLUTION|>--- conflicted
+++ resolved
@@ -125,37 +125,23 @@
 	// Iterate fields to get types
 	for i, f := range r.fields {
 		// Check null
-<<<<<<< HEAD
 		if p.row[i].IsNull() {
-=======
-		if len(p.row[i].([]byte)) == 0 {
->>>>>>> a4d75c71
 			field = nil
 		} else {
 			switch f.Type {
 			// Signed/unsigned ints
 			case FIELD_TYPE_TINY, FIELD_TYPE_SHORT, FIELD_TYPE_YEAR, FIELD_TYPE_INT24, FIELD_TYPE_LONG, FIELD_TYPE_LONGLONG:
 				if f.Flags&FLAG_UNSIGNED > 0 {
-<<<<<<< HEAD
-					field, err = strconv.Atoui64(string(p.row[i].Data()))
-				} else {
-					field, err = strconv.Atoi64(string(p.row[i].Data()))
-=======
 					field, err = strconv.ParseUint(string(p.row[i].([]byte)), 10, 64)
 				} else {
 					field, err = strconv.ParseInt(string(p.row[i].([]byte)), 10, 64)
->>>>>>> a4d75c71
 				}
 				if err != nil {
 					return
 				}
 			// Floats and doubles
 			case FIELD_TYPE_FLOAT, FIELD_TYPE_DOUBLE:
-<<<<<<< HEAD
-				field, err = strconv.Atof64(string(p.row[i].Data()))
-=======
 				field, err = strconv.ParseFloat(string(p.row[i].([]byte)), 64)
->>>>>>> a4d75c71
 				if err != nil {
 					return
 				}
