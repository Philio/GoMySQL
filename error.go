// GoMySQL - A MySQL client library for Go
//
// Copyright 2010-2011 Phil Bayfield. All rights reserved.
// Use of this source code is governed by a BSD-style
// license that can be found in the LICENSE file.
package mysql

import "fmt"

// Client error types
type Errno int
<<<<<<< HEAD
type ErrorMsg string

const (
	CR_UNKNOWN_ERROR               Errno    = 2000
	CR_UNKNOWN_ERROR_STR           ErrorMsg = "Unknown MySQL error"
	CR_SOCKET_CREATE_ERROR         Errno    = 2001
	CR_SOCKET_CREATE_ERROR_STR     ErrorMsg = "Can't create UNIX socket (%d)"
	CR_CONNECTION_ERROR            Errno    = 2002
	CR_CONNECTION_ERROR_STR        ErrorMsg = "Can't connect to local MySQL server through socket '%s'"
	CR_CONN_HOST_ERROR             Errno    = 2003
	CR_CONN_HOST_ERROR_STR         ErrorMsg = "Can't connect to MySQL server on '%s'"
	CR_IPSOCK_ERROR                Errno    = 2004
	CR_IPSOCK_ERROR_STR            ErrorMsg = "Can't create TCP/IP socket (%d)"
	CR_UNKNOWN_HOST                Errno    = 2005
	CR_UNKNOWN_HOST_STR            ErrorMsg = "Uknown MySQL server host '%s' (%d)"
	CR_SERVER_GONE_ERROR           Errno    = 2006
	CR_SERVER_GONE_ERROR_STR       ErrorMsg = "MySQL server has gone away"
	CR_VERSION_ERROR               Errno    = 2007
	CR_VERSION_ERROR_STR           ErrorMsg = "Protocol mismatch; server version = %d, client version = %d"
	CR_OUT_OF_MEMORY               Errno    = 2008
	CR_OUT_OF_MEMORY_STR           ErrorMsg = "MySQL client ran out of memory"
	CR_WRONG_HOST_INFO             Errno    = 2009
	CR_WRONG_HOST_INFO_STR         ErrorMsg = "Wrong host info"
	CR_LOCALHOST_CONNECTION        Errno    = 2010
	CR_LOCALHOST_CONNECTION_STR    ErrorMsg = "Localhost via UNIX socket"
	CR_TCP_CONNECTION              Errno    = 2011
	CR_TCP_CONNECTION_STR          ErrorMsg = "%s via TCP/IP"
	CR_SERVER_HANDSHAKE_ERR        Errno    = 2012
	CR_SERVER_HANDSHAKE_ERR_STR    ErrorMsg = "ErrorMsg in server handshake"
	CR_SERVER_LOST                 Errno    = 2013
	CR_SERVER_LOST_STR             ErrorMsg = "Lost connection to MySQL server during query"
	CR_COMMANDS_OUT_OF_SYNC        Errno    = 2014
	CR_COMMANDS_OUT_OF_SYNC_STR    ErrorMsg = "Commands out of sync; you can't run this command now"
	CR_NAMEDPIPE_CONNECTION        Errno    = 2015
	CR_NAMEDPIPE_CONNECTION_STR    ErrorMsg = "Named pipe: %s"
	CR_NAMEDPIPEWAIT_ERROR         Errno    = 2016
	CR_NAMEDPIPEWAIT_ERROR_STR     ErrorMsg = "Can't wait for named pipe to host: %s pipe: %s (%lu)"
	CR_NAMEDPIPEOPEN_ERROR         Errno    = 2017
	CR_NAMEDPIPEOPEN_ERROR_STR     ErrorMsg = "Can't open named pipe to host: %s pipe: %s (%lu)"
	CR_NAMEDPIPESETSTATE_ERROR     Errno    = 2018
	CR_NAMEDPIPESETSTATE_ERROR_STR ErrorMsg = "Can't set state of named pipe to host: %s pipe: %s (%lu)"
	CR_CANT_READ_CHARSET           Errno    = 2019
	CR_CANT_READ_CHARSET_STR       ErrorMsg = "Can't initialize character set %s (path: %s)"
	CR_NET_PACKET_TOO_LARGE        Errno    = 2020
	CR_NET_PACKET_TOO_LARGE_STR    ErrorMsg = "Got packet bigger than 'max_allowed_packet' bytes"
	CR_EMBEDDED_CONNECTION         Errno    = 2021
	CR_EMBEDDED_CONNECTION_STR     ErrorMsg = "Embedded server"
	CR_PROBE_SLAVE_STATUS          Errno    = 2022
	CR_PROBE_SLAVE_STATUS_STR      ErrorMsg = "Error on SHOW SLAVE STATUS:"
	CR_PROBE_SLAVE_HOSTS           Errno    = 2023
	CR_PROBE_SLAVE_HOSTS_STR       ErrorMsg = "Error on SHOW SLAVE HOSTS:"
	CR_PROBE_SLAVE_CONNECT         Errno    = 2024
	CR_PROBE_SLAVE_CONNECT_STR     ErrorMsg = "Error connecting to slave:"
	CR_PROBE_MASTER_CONNECT        Errno    = 2025
	CR_PROBE_MASTER_CONNECT_STR    ErrorMsg = "Error connecting to master:"
	CR_SSL_CONNECTION_ERROR        Errno    = 2026
	CR_SSL_CONNECTION_ERROR_STR    ErrorMsg = "SSL connection error"
	CR_MALFORMED_PACKET            Errno    = 2027
	CR_MALFORMED_PACKET_STR        ErrorMsg = "Malformed Packet"
	CR_WRONG_LICENSE               Errno    = 2028
	CR_WRONG_LICENSE_STR           ErrorMsg = "This client library is licensed only for use with MySQL servers having '%s' license"
	CR_NULL_POINTER                Errno    = 2029
	CR_NULL_POINTER_STR            ErrorMsg = "Invalid use of null pointer"
	CR_NO_PREPARE_STMT             Errno    = 2030
	CR_NO_PREPARE_STMT_STR         ErrorMsg = "Statement not prepared"
	CR_PARAMS_NOT_BOUND            Errno    = 2031
	CR_PARAMS_NOT_BOUND_STR        ErrorMsg = "No data supplied for parameters in prepared statement"
	CR_DATA_TRUNCATED              Errno    = 2032
	CR_DATA_TRUNCATED_STR          ErrorMsg = "Data truncated"
	CR_NO_PARAMETERS_EXISTS        Errno    = 2033
	CR_NO_PARAMETERS_EXISTS_STR    ErrorMsg = "No parameters exist in the statement"
	CR_INVALID_PARAMETER_NO        Errno    = 2034
	CR_INVALID_PARAMETER_NO_STR    ErrorMsg = "Invalid parameter number"
	CR_INVALID_BUFFER_USE          Errno    = 2035
	CR_INVALID_BUFFER_USE_STR      ErrorMsg = "Can't send long data for non-string/non-binary data types (parameter: %d)"
	CR_UNSUPPORTED_PARAM_TYPE      Errno    = 2036
	CR_UNSUPPORTED_PARAM_TYPE_STR  ErrorMsg = "Using unsupported parameter type: %s (parameter: %d)"
	CR_CONN_UNKNOW_PROTOCOL        Errno    = 2047
	CR_CONN_UNKNOW_PROTOCOL_STR    ErrorMsg = "Wrong or unknown protocol"
	CR_SECURE_AUTH                 Errno    = 2049
	CR_SECURE_AUTH_STR             ErrorMsg = "Connection using old (pre-4.1.1) authentication protocol refused (client option 'secure_auth' enabled)"
	CR_FETCH_CANCELED              Errno    = 2050
	CR_FETCH_CANCELED_STR          ErrorMsg = "Row retrieval was canceled by mysql_stmt_close() call"
	CR_NO_DATA                     Errno    = 2051
	CR_NO_DATA_STR                 ErrorMsg = "Attempt to read column without prior row fetch"
	CR_NO_STMT_METADATA            Errno    = 2052
	CR_NO_STMT_METADATA_STR        ErrorMsg = "Prepared statement contains no metadata"
	CR_NO_RESULT_SET               Errno    = 2053
	CR_NO_RESULT_SET_STR           ErrorMsg = "Attempt to read a row while there is no result set associated with the statement"
	CR_NOT_IMPLEMENTED             Errno    = 2054
	CR_NOT_IMPLEMENTED_STR         ErrorMsg = "This feature is not implemented yet"
	CR_SERVER_LOST_EXTENDED        Errno    = 2055
	CR_SERVER_LOST_EXTENDED_STR    ErrorMsg = "Lost connection to MySQL server at '%s', system error: %d"
	CR_STMT_CLOSED                 Errno    = 2056
	CR_STMT_CLOSED_STR             ErrorMsg = "Statement closed indirectly because of a preceeding %s() call"
	CR_NEW_STMT_METADATA           Errno    = 2057
	CR_NEW_STMT_METADATA_STR       ErrorMsg = "The number of columns in the result set differs from the number of bound buffers. You must reset the statement, rebind the result set columns, and execute the statement again"
	CR_ALREADY_CONNECTED           Errno    = 2058
	CR_ALREADY_CONNECTED_STR       ErrorMsg = "This handle is already connected"
	CR_AUTH_PLUGIN_CANNOT_LOAD     Errno    = 2059
	CR_AUTH_PLUGIN_CANNOT_LOAD_STR ErrorMsg = "Authentication plugin '%s' cannot be loaded: %s"
=======
type Errstr string

const (
	CR_UNKNOWN_ERROR               Errno = 2000
	CR_UNKNOWN_ERROR_STR           Errstr ="Unknown MySQL error"
	CR_SOCKET_CREATE_ERROR         Errno = 2001
	CR_SOCKET_CREATE_ERROR_STR     Errstr ="Can't create UNIX socket (%d)"
	CR_CONNECTION_ERROR            Errno = 2002
	CR_CONNECTION_ERROR_STR        Errstr ="Can't connect to local MySQL server through socket '%s'"
	CR_CONN_HOST_ERROR             Errno = 2003
	CR_CONN_HOST_ERROR_STR         Errstr ="Can't connect to MySQL server on '%s'"
	CR_IPSOCK_ERROR                Errno = 2004
	CR_IPSOCK_ERROR_STR            Errstr ="Can't create TCP/IP socket (%d)"
	CR_UNKNOWN_HOST                Errno = 2005
	CR_UNKNOWN_HOST_STR            Errstr ="Uknown MySQL server host '%s' (%d)"
	CR_SERVER_GONE_ERROR           Errno = 2006
	CR_SERVER_GONE_ERROR_STR       Errstr ="MySQL server has gone away"
	CR_VERSION_ERROR               Errno = 2007
	CR_VERSION_ERROR_STR           Errstr ="Protocol mismatch; server version = %d, client version = %d"
	CR_OUT_OF_MEMORY               Errno = 2008
	CR_OUT_OF_MEMORY_STR           Errstr ="MySQL client ran out of memory"
	CR_WRONG_HOST_INFO             Errno = 2009
	CR_WRONG_HOST_INFO_STR         Errstr ="Wrong host info"
	CR_LOCALHOST_CONNECTION        Errno = 2010
	CR_LOCALHOST_CONNECTION_STR    Errstr ="Localhost via UNIX socket"
	CR_TCP_CONNECTION              Errno = 2011
	CR_TCP_CONNECTION_STR          Errstr ="%s via TCP/IP"
	CR_SERVER_HANDSHAKE_ERR        Errno = 2012
	CR_SERVER_HANDSHAKE_ERR_STR    Errstr ="Error in server handshake"
	CR_SERVER_LOST                 Errno = 2013
	CR_SERVER_LOST_STR             Errstr ="Lost connection to MySQL server during query"
	CR_COMMANDS_OUT_OF_SYNC        Errno = 2014
	CR_COMMANDS_OUT_OF_SYNC_STR    Errstr ="Commands out of sync; you can't run this command now"
	CR_NAMEDPIPE_CONNECTION        Errno = 2015
	CR_NAMEDPIPE_CONNECTION_STR    Errstr ="Named pipe: %s"
	CR_NAMEDPIPEWAIT_ERROR         Errno = 2016
	CR_NAMEDPIPEWAIT_ERROR_STR     Errstr ="Can't wait for named pipe to host: %s pipe: %s (%lu)"
	CR_NAMEDPIPEOPEN_ERROR         Errno = 2017
	CR_NAMEDPIPEOPEN_ERROR_STR     Errstr ="Can't open named pipe to host: %s pipe: %s (%lu)"
	CR_NAMEDPIPESETSTATE_ERROR     Errno = 2018
	CR_NAMEDPIPESETSTATE_ERROR_STR Errstr ="Can't set state of named pipe to host: %s pipe: %s (%lu)"
	CR_CANT_READ_CHARSET           Errno = 2019
	CR_CANT_READ_CHARSET_STR       Errstr ="Can't initialize character set %s (path: %s)"
	CR_NET_PACKET_TOO_LARGE        Errno = 2020
	CR_NET_PACKET_TOO_LARGE_STR    Errstr ="Got packet bigger than 'max_allowed_packet' bytes"
	CR_EMBEDDED_CONNECTION         Errno = 2021
	CR_EMBEDDED_CONNECTION_STR     Errstr ="Embedded server"
	CR_PROBE_SLAVE_STATUS          Errno = 2022
	CR_PROBE_SLAVE_STATUS_STR      Errstr ="Error on SHOW SLAVE STATUS:"
	CR_PROBE_SLAVE_HOSTS           Errno = 2023
	CR_PROBE_SLAVE_HOSTS_STR       Errstr ="Error on SHOW SLAVE HOSTS:"
	CR_PROBE_SLAVE_CONNECT         Errno = 2024
	CR_PROBE_SLAVE_CONNECT_STR     Errstr ="Error connecting to slave:"
	CR_PROBE_MASTER_CONNECT        Errno = 2025
	CR_PROBE_MASTER_CONNECT_STR    Errstr ="Error connecting to master:"
	CR_SSL_CONNECTION_ERROR        Errno = 2026
	CR_SSL_CONNECTION_ERROR_STR    Errstr ="SSL connection error"
	CR_MALFORMED_PACKET            Errno = 2027
	CR_MALFORMED_PACKET_STR        Errstr ="Malformed Packet"
	CR_WRONG_LICENSE               Errno = 2028
	CR_WRONG_LICENSE_STR           Errstr ="This client library is licensed only for use with MySQL servers having '%s' license"
	CR_NULL_POINTER                Errno = 2029
	CR_NULL_POINTER_STR            Errstr ="Invalid use of null pointer"
	CR_NO_PREPARE_STMT             Errno = 2030
	CR_NO_PREPARE_STMT_STR         Errstr ="Statement not prepared"
	CR_PARAMS_NOT_BOUND            Errno = 2031
	CR_PARAMS_NOT_BOUND_STR        Errstr ="No data supplied for parameters in prepared statement"
	CR_DATA_TRUNCATED              Errno = 2032
	CR_DATA_TRUNCATED_STR          Errstr ="Data truncated"
	CR_NO_PARAMETERS_EXISTS        Errno = 2033
	CR_NO_PARAMETERS_EXISTS_STR    Errstr ="No parameters exist in the statement"
	CR_INVALID_PARAMETER_NO        Errno = 2034
	CR_INVALID_PARAMETER_NO_STR    Errstr ="Invalid parameter number"
	CR_INVALID_BUFFER_USE          Errno = 2035
	CR_INVALID_BUFFER_USE_STR      Errstr ="Can't send long data for non-string/non-binary data types (parameter: %d)"
	CR_UNSUPPORTED_PARAM_TYPE      Errno = 2036
	CR_UNSUPPORTED_PARAM_TYPE_STR  Errstr ="Using unsupported parameter type: %s (parameter: %d)"
	CR_CONN_UNKNOW_PROTOCOL        Errno = 2047
	CR_CONN_UNKNOW_PROTOCOL_STR    Errstr ="Wrong or unknown protocol"
	CR_SECURE_AUTH                 Errno = 2049
	CR_SECURE_AUTH_STR             Errstr ="Connection using old (pre-4.1.1) authentication protocol refused (client option 'secure_auth' enabled)"
	CR_FETCH_CANCELED              Errno = 2050
	CR_FETCH_CANCELED_STR          Errstr ="Row retrieval was canceled by mysql_stmt_close() call"
	CR_NO_DATA                     Errno = 2051
	CR_NO_DATA_STR                 Errstr ="Attempt to read column without prior row fetch"
	CR_NO_STMT_METADATA            Errno = 2052
	CR_NO_STMT_METADATA_STR        Errstr ="Prepared statement contains no metadata"
	CR_NO_RESULT_SET               Errno = 2053
	CR_NO_RESULT_SET_STR           Errstr ="Attempt to read a row while there is no result set associated with the statement"
	CR_NOT_IMPLEMENTED             Errno = 2054
	CR_NOT_IMPLEMENTED_STR         Errstr ="This feature is not implemented yet"
	CR_SERVER_LOST_EXTENDED        Errno = 2055
	CR_SERVER_LOST_EXTENDED_STR    Errstr ="Lost connection to MySQL server at '%s', system error: %d"
	CR_STMT_CLOSED                 Errno = 2056
	CR_STMT_CLOSED_STR             Errstr ="Statement closed indirectly because of a preceeding %s() call"
	CR_NEW_STMT_METADATA           Errno = 2057
	CR_NEW_STMT_METADATA_STR       Errstr ="The number of columns in the result set differs from the number of bound buffers. You must reset the statement, rebind the result set columns, and execute the statement again"
	CR_ALREADY_CONNECTED           Errno = 2058
	CR_ALREADY_CONNECTED_STR       Errstr ="This handle is already connected"
	CR_AUTH_PLUGIN_CANNOT_LOAD     Errno = 2059
	CR_AUTH_PLUGIN_CANNOT_LOAD_STR Errstr ="Authentication plugin '%s' cannot be loaded: %s"
>>>>>>> 2ec90bd1
)

// Client error struct
type ClientError struct {
<<<<<<< HEAD
	Errno    Errno
	ErrorMsg ErrorMsg
}

// Convert to string
func (e *ClientError) String() string {
	return fmt.Sprintf("#%d %s", e.Errno, e.ErrorMsg)
}

func (e *ClientError) Error() string {
	return string(e.ErrorMsg)
=======
	Errno Errno
	Errstr Errstr
}

// Convert to string
func (e *ClientError) Error() string {
	return fmt.Sprintf("#%d %s", e.Errno, e.Errstr)
>>>>>>> 2ec90bd1
}

// Server error struct
type ServerError struct {
<<<<<<< HEAD
	Errno    Errno
	ErrorMsg ErrorMsg
}

// Convert to string
func (e *ServerError) String() string {
	return fmt.Sprintf("#%d %s", e.Errno, e.ErrorMsg)
}

func (e *ServerError) Error() string {
	return string(e.ErrorMsg)
=======
	Errno Errno
	Errstr Errstr
}

// Convert to string
func (e *ServerError) Error() string {
	return fmt.Sprintf("#%d %s", e.Errno, e.Errstr)
>>>>>>> 2ec90bd1
}<|MERGE_RESOLUTION|>--- conflicted
+++ resolved
@@ -9,7 +9,6 @@
 
 // Client error types
 type Errno int
-<<<<<<< HEAD
 type ErrorMsg string
 
 const (
@@ -111,157 +110,34 @@
 	CR_ALREADY_CONNECTED_STR       ErrorMsg = "This handle is already connected"
 	CR_AUTH_PLUGIN_CANNOT_LOAD     Errno    = 2059
 	CR_AUTH_PLUGIN_CANNOT_LOAD_STR ErrorMsg = "Authentication plugin '%s' cannot be loaded: %s"
-=======
-type Errstr string
-
-const (
-	CR_UNKNOWN_ERROR               Errno = 2000
-	CR_UNKNOWN_ERROR_STR           Errstr ="Unknown MySQL error"
-	CR_SOCKET_CREATE_ERROR         Errno = 2001
-	CR_SOCKET_CREATE_ERROR_STR     Errstr ="Can't create UNIX socket (%d)"
-	CR_CONNECTION_ERROR            Errno = 2002
-	CR_CONNECTION_ERROR_STR        Errstr ="Can't connect to local MySQL server through socket '%s'"
-	CR_CONN_HOST_ERROR             Errno = 2003
-	CR_CONN_HOST_ERROR_STR         Errstr ="Can't connect to MySQL server on '%s'"
-	CR_IPSOCK_ERROR                Errno = 2004
-	CR_IPSOCK_ERROR_STR            Errstr ="Can't create TCP/IP socket (%d)"
-	CR_UNKNOWN_HOST                Errno = 2005
-	CR_UNKNOWN_HOST_STR            Errstr ="Uknown MySQL server host '%s' (%d)"
-	CR_SERVER_GONE_ERROR           Errno = 2006
-	CR_SERVER_GONE_ERROR_STR       Errstr ="MySQL server has gone away"
-	CR_VERSION_ERROR               Errno = 2007
-	CR_VERSION_ERROR_STR           Errstr ="Protocol mismatch; server version = %d, client version = %d"
-	CR_OUT_OF_MEMORY               Errno = 2008
-	CR_OUT_OF_MEMORY_STR           Errstr ="MySQL client ran out of memory"
-	CR_WRONG_HOST_INFO             Errno = 2009
-	CR_WRONG_HOST_INFO_STR         Errstr ="Wrong host info"
-	CR_LOCALHOST_CONNECTION        Errno = 2010
-	CR_LOCALHOST_CONNECTION_STR    Errstr ="Localhost via UNIX socket"
-	CR_TCP_CONNECTION              Errno = 2011
-	CR_TCP_CONNECTION_STR          Errstr ="%s via TCP/IP"
-	CR_SERVER_HANDSHAKE_ERR        Errno = 2012
-	CR_SERVER_HANDSHAKE_ERR_STR    Errstr ="Error in server handshake"
-	CR_SERVER_LOST                 Errno = 2013
-	CR_SERVER_LOST_STR             Errstr ="Lost connection to MySQL server during query"
-	CR_COMMANDS_OUT_OF_SYNC        Errno = 2014
-	CR_COMMANDS_OUT_OF_SYNC_STR    Errstr ="Commands out of sync; you can't run this command now"
-	CR_NAMEDPIPE_CONNECTION        Errno = 2015
-	CR_NAMEDPIPE_CONNECTION_STR    Errstr ="Named pipe: %s"
-	CR_NAMEDPIPEWAIT_ERROR         Errno = 2016
-	CR_NAMEDPIPEWAIT_ERROR_STR     Errstr ="Can't wait for named pipe to host: %s pipe: %s (%lu)"
-	CR_NAMEDPIPEOPEN_ERROR         Errno = 2017
-	CR_NAMEDPIPEOPEN_ERROR_STR     Errstr ="Can't open named pipe to host: %s pipe: %s (%lu)"
-	CR_NAMEDPIPESETSTATE_ERROR     Errno = 2018
-	CR_NAMEDPIPESETSTATE_ERROR_STR Errstr ="Can't set state of named pipe to host: %s pipe: %s (%lu)"
-	CR_CANT_READ_CHARSET           Errno = 2019
-	CR_CANT_READ_CHARSET_STR       Errstr ="Can't initialize character set %s (path: %s)"
-	CR_NET_PACKET_TOO_LARGE        Errno = 2020
-	CR_NET_PACKET_TOO_LARGE_STR    Errstr ="Got packet bigger than 'max_allowed_packet' bytes"
-	CR_EMBEDDED_CONNECTION         Errno = 2021
-	CR_EMBEDDED_CONNECTION_STR     Errstr ="Embedded server"
-	CR_PROBE_SLAVE_STATUS          Errno = 2022
-	CR_PROBE_SLAVE_STATUS_STR      Errstr ="Error on SHOW SLAVE STATUS:"
-	CR_PROBE_SLAVE_HOSTS           Errno = 2023
-	CR_PROBE_SLAVE_HOSTS_STR       Errstr ="Error on SHOW SLAVE HOSTS:"
-	CR_PROBE_SLAVE_CONNECT         Errno = 2024
-	CR_PROBE_SLAVE_CONNECT_STR     Errstr ="Error connecting to slave:"
-	CR_PROBE_MASTER_CONNECT        Errno = 2025
-	CR_PROBE_MASTER_CONNECT_STR    Errstr ="Error connecting to master:"
-	CR_SSL_CONNECTION_ERROR        Errno = 2026
-	CR_SSL_CONNECTION_ERROR_STR    Errstr ="SSL connection error"
-	CR_MALFORMED_PACKET            Errno = 2027
-	CR_MALFORMED_PACKET_STR        Errstr ="Malformed Packet"
-	CR_WRONG_LICENSE               Errno = 2028
-	CR_WRONG_LICENSE_STR           Errstr ="This client library is licensed only for use with MySQL servers having '%s' license"
-	CR_NULL_POINTER                Errno = 2029
-	CR_NULL_POINTER_STR            Errstr ="Invalid use of null pointer"
-	CR_NO_PREPARE_STMT             Errno = 2030
-	CR_NO_PREPARE_STMT_STR         Errstr ="Statement not prepared"
-	CR_PARAMS_NOT_BOUND            Errno = 2031
-	CR_PARAMS_NOT_BOUND_STR        Errstr ="No data supplied for parameters in prepared statement"
-	CR_DATA_TRUNCATED              Errno = 2032
-	CR_DATA_TRUNCATED_STR          Errstr ="Data truncated"
-	CR_NO_PARAMETERS_EXISTS        Errno = 2033
-	CR_NO_PARAMETERS_EXISTS_STR    Errstr ="No parameters exist in the statement"
-	CR_INVALID_PARAMETER_NO        Errno = 2034
-	CR_INVALID_PARAMETER_NO_STR    Errstr ="Invalid parameter number"
-	CR_INVALID_BUFFER_USE          Errno = 2035
-	CR_INVALID_BUFFER_USE_STR      Errstr ="Can't send long data for non-string/non-binary data types (parameter: %d)"
-	CR_UNSUPPORTED_PARAM_TYPE      Errno = 2036
-	CR_UNSUPPORTED_PARAM_TYPE_STR  Errstr ="Using unsupported parameter type: %s (parameter: %d)"
-	CR_CONN_UNKNOW_PROTOCOL        Errno = 2047
-	CR_CONN_UNKNOW_PROTOCOL_STR    Errstr ="Wrong or unknown protocol"
-	CR_SECURE_AUTH                 Errno = 2049
-	CR_SECURE_AUTH_STR             Errstr ="Connection using old (pre-4.1.1) authentication protocol refused (client option 'secure_auth' enabled)"
-	CR_FETCH_CANCELED              Errno = 2050
-	CR_FETCH_CANCELED_STR          Errstr ="Row retrieval was canceled by mysql_stmt_close() call"
-	CR_NO_DATA                     Errno = 2051
-	CR_NO_DATA_STR                 Errstr ="Attempt to read column without prior row fetch"
-	CR_NO_STMT_METADATA            Errno = 2052
-	CR_NO_STMT_METADATA_STR        Errstr ="Prepared statement contains no metadata"
-	CR_NO_RESULT_SET               Errno = 2053
-	CR_NO_RESULT_SET_STR           Errstr ="Attempt to read a row while there is no result set associated with the statement"
-	CR_NOT_IMPLEMENTED             Errno = 2054
-	CR_NOT_IMPLEMENTED_STR         Errstr ="This feature is not implemented yet"
-	CR_SERVER_LOST_EXTENDED        Errno = 2055
-	CR_SERVER_LOST_EXTENDED_STR    Errstr ="Lost connection to MySQL server at '%s', system error: %d"
-	CR_STMT_CLOSED                 Errno = 2056
-	CR_STMT_CLOSED_STR             Errstr ="Statement closed indirectly because of a preceeding %s() call"
-	CR_NEW_STMT_METADATA           Errno = 2057
-	CR_NEW_STMT_METADATA_STR       Errstr ="The number of columns in the result set differs from the number of bound buffers. You must reset the statement, rebind the result set columns, and execute the statement again"
-	CR_ALREADY_CONNECTED           Errno = 2058
-	CR_ALREADY_CONNECTED_STR       Errstr ="This handle is already connected"
-	CR_AUTH_PLUGIN_CANNOT_LOAD     Errno = 2059
-	CR_AUTH_PLUGIN_CANNOT_LOAD_STR Errstr ="Authentication plugin '%s' cannot be loaded: %s"
->>>>>>> 2ec90bd1
 )
 
 // Client error struct
 type ClientError struct {
-<<<<<<< HEAD
 	Errno    Errno
 	ErrorMsg ErrorMsg
 }
 
 // Convert to string
-func (e *ClientError) String() string {
+func (e *ClientError) Error() string {
 	return fmt.Sprintf("#%d %s", e.Errno, e.ErrorMsg)
 }
 
 func (e *ClientError) Error() string {
 	return string(e.ErrorMsg)
-=======
-	Errno Errno
-	Errstr Errstr
-}
-
-// Convert to string
-func (e *ClientError) Error() string {
-	return fmt.Sprintf("#%d %s", e.Errno, e.Errstr)
->>>>>>> 2ec90bd1
 }
 
 // Server error struct
 type ServerError struct {
-<<<<<<< HEAD
 	Errno    Errno
 	ErrorMsg ErrorMsg
 }
 
 // Convert to string
-func (e *ServerError) String() string {
+func (e *ServerError) Error() string {
 	return fmt.Sprintf("#%d %s", e.Errno, e.ErrorMsg)
 }
 
 func (e *ServerError) Error() string {
 	return string(e.ErrorMsg)
-=======
-	Errno Errno
-	Errstr Errstr
-}
-
-// Convert to string
-func (e *ServerError) Error() string {
-	return fmt.Sprintf("#%d %s", e.Errno, e.Errstr)
->>>>>>> 2ec90bd1
 }